/*
 * RCTab
 * Copyright (c) 2017-2023 Bright Spots Developers.
 *
 * This Source Code Form is subject to the terms of the Mozilla Public
 * License, v. 2.0. If a copy of the MPL was not distributed with this
 * file, You can obtain one at https://mozilla.org/MPL/2.0/.
 */

/*
 * Purpose: High-level flow for tabulation execution.
 * Parse config file.
 * Parse cast vote records.
 * Tabulate contest.
 * Output results
 * Design: TabulatorSession also stores state metadata which exists outside tabulation results:
 * config object, resolved output, and logging paths, tabulation object, and CVR data including
 * precinct IDs discovered while parsing CVR files.
 * Conditions: During tabulation, validation, and conversion.
 * Version history: see https://github.com/BrightSpots/rcv.
 */

package network.brightspots.rcv;

import java.io.BufferedReader;
import java.io.FileReader;
import java.io.IOException;
import java.nio.charset.StandardCharsets;
import java.text.SimpleDateFormat;
import java.util.ArrayList;
import java.util.Date;
import java.util.LinkedList;
import java.util.List;
import java.util.Map;
import java.util.Set;
import network.brightspots.rcv.CastVoteRecord.CvrParseException;
import network.brightspots.rcv.ContestConfig.Provider;
import network.brightspots.rcv.ContestConfig.UnrecognizedProviderException;
import network.brightspots.rcv.FileUtils.UnableToCreateDirectoryException;
import network.brightspots.rcv.ResultsWriter.RoundSnapshotDataMissingException;
import network.brightspots.rcv.Tabulator.TabulationAbortedException;

@SuppressWarnings("RedundantSuppression")
class TabulatorSession {

  private final String configPath;
  private final String timestampString;
  private String outputPath;
  private List<String> convertedFilesWritten;

  TabulatorSession(String configPath) {
    this.configPath = configPath;
    // current date-time formatted as a string used for creating unique output files names
    timestampString = new SimpleDateFormat("yyyy-MM-dd_HH-mm-ss").format(new Date());
  }

  // validation will catch a mismatch and abort anyway, but let's log helpful errors for the CLI
  // here also
  private static void checkConfigVersionMatchesApp(ContestConfig config) {
    String version = config.getRawConfig().tabulatorVersion;

    if (!version.equals(ContestConfig.AUTOMATED_TEST_VERSION)) {
      //noinspection StatementWithEmptyBody
      if (ContestConfigMigration.isConfigVersionNewerThanAppVersion(version)) {
        // It will log a severe message already, so no need to add one here.
      } else if (ContestConfigMigration.isConfigVersionOlderThanAppVersion(version)) {
        Logger.severe(
            "Can't use a config with older version %s in newer version %s of the app! To "
                + "automatically migrate the config to the newer version, load it in the graphical "
                + "version of the app (i.e. don't use the -cli flag when starting the tabulator).",
            version, Main.APP_VERSION);
      }
    }
  }

  // Visible for testing
  @SuppressWarnings("unused")
  String getOutputPath() {
    return outputPath;
  }

  // Visible for testing
  @SuppressWarnings("unused")
  String getTimestampString() {
    return timestampString;
  }

  // Visible for testing
  @SuppressWarnings("unused")
  List<String> getConvertedFilesWritten() {
    return convertedFilesWritten;
  }

  // special mode to just export the CVR as CDF JSON instead of tabulating
  void convertToCdf() {
    Logger.info("Starting CDF conversion session...");
    ContestConfig config = ContestConfig.loadContestConfig(configPath);
<<<<<<< HEAD

    // If there are no validation errors
    if (config != null && config.validate().isEmpty()) {
      checkConfigVersionMatchesApp(config);

      if (!setUpLogging(config.getOutputDirectory())) {
        Logger.severe("Failed to set up logging.");
      }

=======
    checkConfigVersionMatchesApp(config);
    boolean conversionSuccess = false;

    if (setUpLogging(config.getOutputDirectory()) && config.validate().isEmpty()) {
      Logger.info("Converting CVR(s) to CDF...");
>>>>>>> 70f12f83
      try {
        FileUtils.createOutputDirectory(config.getOutputDirectory());
        List<CastVoteRecord> castVoteRecords = parseCastVoteRecords(config);
        if (castVoteRecords == null) {
          Logger.severe("Aborting conversion due to cast vote record errors!");
        } else {
          Set<String> precinctIds = new Tabulator(castVoteRecords, config).getPrecinctIds();
          ResultsWriter writer =
              new ResultsWriter()
                  .setNumRounds(0)
                  .setPrecinctIds(precinctIds)
                  .setContestConfig(config)
                  .setTimestampString(timestampString);
          writer.generateCdfJson(castVoteRecords);
          conversionSuccess = true;
        }
      } catch (IOException
<<<<<<< HEAD
             | UnableToCreateDirectoryException
             | TabulationAbortedException exception) {
        Logger.severe("CDF JSON generation failed.");
=======
          | UnableToCreateDirectoryException
          | TabulationAbortedException
          | RoundSnapshotDataMissingException exception) {
        Logger.severe("Failed to convert CVR(s) to CDF: %s", exception.getMessage());
>>>>>>> 70f12f83
      }
    }

    if (conversionSuccess) {
      Logger.info("Successfully converted CVR(s) to CDF.");
    } else {
      Logger.severe("Failed to convert CVR(s) to CDF!");
    }

<<<<<<< HEAD
=======
    Logger.info("CDF conversion session completed.");
>>>>>>> 70f12f83
    Logger.removeTabulationFileLogging();
  }

  // Returns a List of exception class names that were thrown while tabulating.
  List<String> tabulate() {
    Logger.info("Starting tabulation session...");
    List<String> exceptionsEncountered = new LinkedList<>();
    ContestConfig config = ContestConfig.loadContestConfig(configPath);
    checkConfigVersionMatchesApp(config);
    boolean tabulationSuccess = false;

    if (setUpLogging(config.getOutputDirectory()) && config.validate().isEmpty()) {
      Logger.info("Computer name: %s", Utils.getComputerName());
      Logger.info("User name: %s", Utils.getUserName());
      Logger.info("Config file: %s", configPath);
      try {
        Logger.fine("Begin config file contents:");
        BufferedReader reader =
            new BufferedReader(new FileReader(configPath, StandardCharsets.UTF_8));
        String line = reader.readLine();
        while (line != null) {
          Logger.fine(line);
          line = reader.readLine();
        }
        Logger.fine("End config file contents.");
        reader.close();
      } catch (IOException exception) {
        exceptionsEncountered.add(exception.getClass().toString());
        Logger.severe("Error logging config file: %s\n%s", configPath, exception);
      }
      Logger.info("Tabulating '%s'...", config.getContestName());
      if (config.isMultiSeatSequentialWinnerTakesAllEnabled()) {
        Logger.info("This is a multi-pass IRV contest.");
        int numWinners = config.getNumberOfWinners();
        // temporarily set config to single-seat so that we can run sequential elections
        config.setNumberOfWinners(1);
        while (config.getSequentialWinners().size() < numWinners) {
          Logger.info(
              "Beginning tabulation for seat #%d...", config.getSequentialWinners().size() + 1);
          // Read cast vote records and precinct IDs from CVR files
          List<CastVoteRecord> castVoteRecords = parseCastVoteRecords(config);
          if (castVoteRecords == null) {
            Logger.severe("Aborting tabulation due to cast vote record errors!");
            break;
          }
          Set<String> newWinnerSet;
          try {
            newWinnerSet = runTabulationForConfig(config, castVoteRecords);
          } catch (TabulationAbortedException exception) {
            exceptionsEncountered.add(exception.getClass().toString());
            Logger.severe(exception.getMessage());
            break;
          }
          if (newWinnerSet.size() != 1) {
            Logger.severe(
                "Expected to find exactly one new winner and found %d!", newWinnerSet.size());
            exceptionsEncountered.add(TabulationAbortedException.class.toString());
            break;
          }
          String newWinner = (String) newWinnerSet.toArray()[0];
          config.setCandidateExclusionStatus(newWinner, true);
          config.addSequentialWinner(newWinner);
          Logger.info("Tabulation for seat #%d completed.", config.getSequentialWinners().size());
          if (config.getSequentialWinners().size() < numWinners) {
            Logger.info("Excluding %s from the remaining tabulations.", newWinner);
          }
        }
        // revert config to original state
        config.setNumberOfWinners(numWinners);
        config
            .getSequentialWinners()
            .forEach(winner -> config.setCandidateExclusionStatus(winner, false));
        tabulationSuccess = true;
      } else {
        // normal operation (not multi-pass IRV, a.k.a. sequential multi-seat)
        // Read cast vote records and precinct IDs from CVR files
        List<CastVoteRecord> castVoteRecords = parseCastVoteRecords(config);
        if (castVoteRecords == null) {
          Logger.severe("Aborting tabulation due to cast vote record errors!");
        } else {
          try {
            runTabulationForConfig(config, castVoteRecords);
            tabulationSuccess = true;
          } catch (TabulationAbortedException exception) {
            exceptionsEncountered.add(exception.getClass().toString());
            Logger.severe(exception.getMessage());
          }
        }
      }
      Logger.info("Tabulation session completed.");
      if (tabulationSuccess) {
        Logger.info("Results written to: %s", outputPath);
      }
    }
    Logger.removeTabulationFileLogging();
    return exceptionsEncountered;
  }

  private boolean setUpLogging(String outputDirectory) {
    boolean success = false;
    // cache outputPath for testing
    outputPath = outputDirectory;
    try {
      FileUtils.createOutputDirectory(outputDirectory);
      Logger.addTabulationFileLogging(outputDirectory, timestampString);
      success = true;
    } catch (UnableToCreateDirectoryException | IOException exception) {
      Logger.severe("Failed to configure tabulation logger!\n%s", exception);
    }
    if (!success) {
      Logger.severe("Failed to configure logger!");
    }
    return success;
  }

  // execute tabulation for given ContestConfig (a Session may comprise multiple tabulations)
  // returns: set of winners from tabulation
  private Set<String> runTabulationForConfig(
      ContestConfig config, List<CastVoteRecord> castVoteRecords)
      throws TabulationAbortedException {
    Set<String> winners;
    Tabulator tabulator = new Tabulator(castVoteRecords, config);
    winners = tabulator.tabulate();
    try {
      tabulator.generateSummaryFiles(timestampString);
    } catch (IOException exception) {
      Logger.severe("Error writing summary files:\n%s", exception);
    }
    return winners;
  }

  // parse CVR files referenced in the ContestConfig object into a list of CastVoteRecords
  // param: config object containing CVR file paths to parse
  // returns: list of parsed CVRs or null if an error was encountered
  private List<CastVoteRecord> parseCastVoteRecords(ContestConfig config) {
    Logger.info("Parsing cast vote records...");
    List<CastVoteRecord> castVoteRecords = new ArrayList<>();
    boolean encounteredSourceProblem = false;

    // At each iteration of the following loop, we add records from another source file.
    for (RawContestConfig.CvrSource source : config.rawConfig.cvrFileSources) {
      String cvrPath = config.resolveConfigPath(source.getFilePath());
      Provider provider = ContestConfig.getProvider(source);
      try {
        BaseCvrReader reader = provider.constructReader(config, source);
        Logger.info("Reading %s cast vote records from: %s...", reader.readerName(), cvrPath);
        reader.readCastVoteRecords(castVoteRecords);

        // Check for unrecognized candidates
        Map<String, Integer> unrecognizedCandidateCounts =
            reader.gatherUnknownCandidates(castVoteRecords);

        if (unrecognizedCandidateCounts.size() > 0) {
          throw new UnrecognizedCandidatesException(unrecognizedCandidateCounts);
        }

        // Check for any other reader-specific validations
        reader.runAdditionalValidations(castVoteRecords);

        if (reader.getClass() == DominionCvrReader.class) {
          // Before we tabulate, we output a converted generic CSV for the CVRs.
          try {
            DominionCvrReader dominionReader = (DominionCvrReader) reader;
            ResultsWriter writer =
                new ResultsWriter().setContestConfig(config).setTimestampString(timestampString);
            this.convertedFilesWritten =
                writer.writeGenericCvrCsv(
                    castVoteRecords,
                    dominionReader.getContests().values(),
                    config.getOutputDirectory(),
                    source.getContestId(),
                    source.getUndeclaredWriteInLabel());
          } catch (IOException exception) {
            // error already logged in ResultsWriter
          }
        }
      } catch (UnrecognizedCandidatesException exception) {
        Logger.severe("Source file contains unrecognized candidate(s): %s", cvrPath);
        // map from name to number of times encountered
        exception
            .candidateCounts
            .keySet()
            .forEach(
                candidate ->
                    Logger.severe(
                        "Unrecognized candidate \"%s\" appears %d time(s)!",
                        candidate, exception.candidateCounts.get(candidate)));
        // various incorrect settings can lead to UnrecognizedCandidatesException, so it's hard
        // to know exactly what the problem is
        Logger.info(
            "Check config settings for candidate names, firstVoteRowIndex, "
                + "firstVoteColumnIndex, and precinctColumnIndex to make sure they are correct!");
        Logger.info("See config_file_documentation.txt for more details.");
        encounteredSourceProblem = true;
      } catch (IOException exception) {
        Logger.severe("Error opening cast vote record file: %s", cvrPath);
        Logger.info("Check file path and permissions and make sure they are correct!");
        encounteredSourceProblem = true;
      } catch (UnrecognizedProviderException exception) {
        Logger.severe(
            "Unrecognized provider \"%s\" in source file: %s", source.getProvider(), cvrPath);
        encounteredSourceProblem = true;
      } catch (CvrParseException exception) {
        encounteredSourceProblem = true;
      } catch (Exception exception) {
        Logger.severe("Unexpected error parsing source file: %s\n%s", cvrPath, exception);
        encounteredSourceProblem = true;
      }
    }

    if (encounteredSourceProblem) {
      Logger.severe("Parsing cast vote records failed!");
      castVoteRecords = null;
    } else if (castVoteRecords.isEmpty()) {
      Logger.severe("No cast vote records found!");
      castVoteRecords = null;
    } else {
      Logger.info("Parsed %d cast vote records successfully.", castVoteRecords.size());
    }
    return castVoteRecords;
  }

  static class UnrecognizedCandidatesException extends Exception {

    // count of how many times each unrecognized candidate was encountered during CVR parsing
    final Map<String, Integer> candidateCounts;

    UnrecognizedCandidatesException(Map<String, Integer> candidateCounts) {
      this.candidateCounts = candidateCounts;
    }
  }
}<|MERGE_RESOLUTION|>--- conflicted
+++ resolved
@@ -95,23 +95,11 @@
   void convertToCdf() {
     Logger.info("Starting CDF conversion session...");
     ContestConfig config = ContestConfig.loadContestConfig(configPath);
-<<<<<<< HEAD
-
-    // If there are no validation errors
-    if (config != null && config.validate().isEmpty()) {
-      checkConfigVersionMatchesApp(config);
-
-      if (!setUpLogging(config.getOutputDirectory())) {
-        Logger.severe("Failed to set up logging.");
-      }
-
-=======
     checkConfigVersionMatchesApp(config);
     boolean conversionSuccess = false;
 
     if (setUpLogging(config.getOutputDirectory()) && config.validate().isEmpty()) {
       Logger.info("Converting CVR(s) to CDF...");
->>>>>>> 70f12f83
       try {
         FileUtils.createOutputDirectory(config.getOutputDirectory());
         List<CastVoteRecord> castVoteRecords = parseCastVoteRecords(config);
@@ -129,16 +117,10 @@
           conversionSuccess = true;
         }
       } catch (IOException
-<<<<<<< HEAD
-             | UnableToCreateDirectoryException
-             | TabulationAbortedException exception) {
-        Logger.severe("CDF JSON generation failed.");
-=======
           | UnableToCreateDirectoryException
           | TabulationAbortedException
           | RoundSnapshotDataMissingException exception) {
         Logger.severe("Failed to convert CVR(s) to CDF: %s", exception.getMessage());
->>>>>>> 70f12f83
       }
     }
 
@@ -148,10 +130,7 @@
       Logger.severe("Failed to convert CVR(s) to CDF!");
     }
 
-<<<<<<< HEAD
-=======
     Logger.info("CDF conversion session completed.");
->>>>>>> 70f12f83
     Logger.removeTabulationFileLogging();
   }
 
