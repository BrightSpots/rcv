--- conflicted
+++ resolved
@@ -255,11 +255,7 @@
 
   @Override
   void readCastVoteRecords(List<CastVoteRecord> castVoteRecords)
-<<<<<<< HEAD
-      throws UnrecognizedCandidatesException, CastVoteRecord.CvrParseException, IOException {
-=======
       throws CastVoteRecord.CvrParseException, IOException {
->>>>>>> 50cc3bac
     try {
       parseCvrFileInternal(castVoteRecords);
     } catch (OpenXML4JException | SAXException | ParserConfigurationException e) {
@@ -279,12 +275,7 @@
   // param: castVoteRecords existing list to append new CastVoteRecords to
   // param: precinctIDs existing set of precinctIDs discovered during CVR parsing
   private void parseCvrFileInternal(List<CastVoteRecord> castVoteRecords)
-<<<<<<< HEAD
-      throws UnrecognizedCandidatesException,
-          OpenXML4JException,
-=======
       throws OpenXML4JException,
->>>>>>> 50cc3bac
           SAXException,
           IOException,
           ParserConfigurationException,
