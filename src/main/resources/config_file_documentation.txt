This document lists the parameters that can be included in a config file suitable for input tabulation.
Config file must be valid JSON format. Examples can be found under the test folder.

  "outputSettings" required
    list of output settings and their associated parameters
    the "outputSettings" section contains the following parameters:

      "contestName" required
        the name of the contest
        used for naming output files (visualizer and audit)
        example: "Portland Mayoral Race 2017"
        value: text string of length [1..1000]

      "outputDirectory" required
        directory for output files (visualizer and audit)
        example: /Path/To/TabulatorResults
        value: string of length [1..1000]

      "contestDate" optional
        date of the contest
        used for visualizer output only (not used in tabulation)
        example: "2015-11-03"
        value: text string of length [1..1000]
        default: none

      "contestJurisdiction" optional
        text description of the jurisdiction of this contest
        used for visualizer output only (not used in tabulation)
        example: "Portland, ME"
        value: text string of length [1..1000]
        default: none

      "contestOffice" optional
        text description of the office being contested
        used for visualizer output only (not used in tabulation)
        example: "Mayor"
        value: text string of length [1..1000]
        default: none

      "tabulateByPrecinct" optional
        tabulator will generate a results spreadsheet for each precinct
        value: true | false
        default: false

  "cvrFileSources" required
    list of input CVR file paths and their associated parameters
    each "cvrFileSources" list item contains the following parameters:

      "filePath" required
        location of the CVR file
        example: /Users/test_data/2015-portland-mayor-cvr.xlsx
        value: string of length [1..1000]

      "firstVoteColumnIndex" required
        index of the column (starting from 1) that contains the top-ranked candidate for each CVR
        example: 3
        value: [1..1000]

      "idColumnIndex" optional
<<<<<<< HEAD
        index of the column that contains the unique ID for each CVR
        example: 1
        value: [0..1000]
=======
        index of the column (starting from 1) that contains the unique ID for each CVR
        example: 0
        value: [1..1000]
>>>>>>> 007c1b88
        default: none

      "precinctColumnIndex" required if "tabulateByPrecinct" is in use
        index of the column (starting from 1) that contains the precinct name for each CVR
        example: 2
        value: [1..1000]

      "provider" optional
        text description of the vendor / machine which generated this file -- not used by the tabulator
        example: "ES&S"
        value: text string of length [1..1000]
        default: none

  "candidates" required
    list of registered candidate names and associated candidate code
    each "candidates" list item has the following parameters:

    "name" required
      full name of the registered candidate
      example: "Duson, Jill C."
      value: string of length [1..1000]

    "code" optional
      candidate code which may appear in CVRs in lieu of full candidate name
      example: "JCD"
      value: string of length [1..1000]
      default: none

  "rules" required
    set of configuration parameters that specify the tabulation rules
    the "rules" section contains the following parameters:

      "tiebreakMode" required
        how the program should decide which candidate to eliminate when multiple candidates are tied for last place among continuing candidates in a given round.
        value: "random" | "interactive" | "previousRoundCountsThenRandom" | "previousRoundCountsThenInteractive" | "usePermutationInConfig" | "generatePermutation"

      "overvoteRule" required
        how the program should handle an overvote when it encounters one
        value: "alwaysSkipToNextRank" | "exhaustImmediately" | "exhaustIfMultipleContinuing"

      "maxRankingsAllowed" required
        maximum number of candidates that a ballot is allowed to rank
        example: 15
        values: [1..100]

      "maxSkippedRanksAllowed" required
        maximum number of skipped ranks (undervotes) on a ballot before the ballot should be considered exhausted
        example: 1
        value: [0..100]

      "numberOfWinners" optional
        the number of seats to be won in this contest
        note: we use fractional vote transfer to redistribute votes in multi-seat contests
        value: [1..100]
        default: 1

      "decimalPlacesForVoteArithmetic" optional
        number of rounding decimal places when computing fractional vote transfers and winning thresholds
        valid in multi-seat contests with fractional vote transfer
        value: [0..20]
        default: 4

      "minimumVoteThreshold" optional
        the minimum number of votes a candidate must receive in the first round to avoid automatic elimination
        example: 150
        value: [0..10000]
        default: 0

      "batchElimination" optional
        tabulator will use batch elimination (only valid for single-winner contests)
        value: true | false
        default: false

      "continueUntilTwoCandidatesRemain" optional
        tabulator will keep tabulating (beyond winning round) until only two candidates remain (only valid for single-winner contests)
        value: true | false
        default: false

      "exhaustOnDuplicateCandidate" optional
        tabulator will exhaust a ballot when it encounters a duplicate candidate (instead of just skipping the duplicate)
        value: true | false
        default: false

      "treatBlankAsUndeclaredWriteIn" optional
        tabulator will interpret a blank cell in a CVR as a vote for an undeclared write-in
        value: true | false
        default: false

      "overvoteLabel" optional
        label used in the CVR to denote an overvote; if this parameter is present overvoteRule must be either "alwaysSkipToNextRank" or "exhaustImmediately" (because the other option, exhaustIfMultipleContinuing, relies on knowing which specific candidates were involved in each overvote)
        example: "OVERVOTE"
        value: string of length [1..1000]
        default: none

      "undervoteLabel" optional
        the special label used in the cast vote records to denote an undervote
        example: "UNDERVOTE"
        value: string of length [1..1000]
        default: none

      "undeclaredWriteInLabel" optional
        the special label used in the cast vote records to denote a vote for an undeclared write-in
        example: "UWI"
        value: string of length [1..1000]
        default: none

      "rulesDescription" optional
        text description of this rules configuration for organizing your config files -- not used by the tabulator
        Example "Maine Rules"
        value: string of length [1..1000]
        default: none<|MERGE_RESOLUTION|>--- conflicted
+++ resolved
@@ -57,15 +57,9 @@
         value: [1..1000]
 
       "idColumnIndex" optional
-<<<<<<< HEAD
-        index of the column that contains the unique ID for each CVR
+        index of the column (starting from 1) that contains the unique ID for each CVR
         example: 1
-        value: [0..1000]
-=======
-        index of the column (starting from 1) that contains the unique ID for each CVR
-        example: 0
         value: [1..1000]
->>>>>>> 007c1b88
         default: none
 
       "precinctColumnIndex" required if "tabulateByPrecinct" is in use
