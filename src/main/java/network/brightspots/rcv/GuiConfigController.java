--- conflicted
+++ resolved
@@ -1141,7 +1141,7 @@
         new EditableColumnString(tableColumnCvrOvervoteDelimiter, "overvoteDelimiter"),
         new EditableColumnString(tableColumnCvrContestId, "contestId"),
         new EditableColumnString(tableColumnCvrOvervoteLabel, "overvoteLabel"),
-        new EditableColumnString(tableColumnCvrUndervoteLabel, "undervoteLabel"),
+        new EditableColumnString(tableColumnCvrSkippedRankLabel, "skippedRankLabel"),
         new EditableColumnString(tableColumnCvrUndeclaredWriteInLabel,
            "undeclaredWriteInLabel"),
         new EditableColumnBoolean(tableColumnCvrTreatBlankAsUndeclaredWriteIn,
@@ -1156,7 +1156,6 @@
         c -> new SimpleStringProperty(
             Provider.getByInternalLabel(c.getValue().getProvider()).toString())
     );
-<<<<<<< HEAD
     tableColumnCvrContestId.setCellValueFactory(new PropertyValueFactory<>("contestId"));
     tableColumnCvrOvervoteLabel.setCellValueFactory(new PropertyValueFactory<>("overvoteLabel"));
     tableColumnCvrSkippedRankLabel
@@ -1165,9 +1164,6 @@
         .setCellValueFactory(new PropertyValueFactory<>("undeclaredWriteInLabel"));
     tableColumnCvrTreatBlankAsUndeclaredWriteIn
         .setCellValueFactory(new PropertyValueFactory<>("treatBlankAsUndeclaredWriteIn"));
-=======
-
->>>>>>> 674dede5
     tableViewCvrFiles.getSelectionModel().setSelectionMode(SelectionMode.MULTIPLE);
     tableViewCvrFiles.setEditable(true);
 
