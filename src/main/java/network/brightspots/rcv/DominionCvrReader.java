--- conflicted
+++ resolved
@@ -133,11 +133,7 @@
   // them to the input list
   @Override
   void readCastVoteRecords(List<CastVoteRecord> castVoteRecords)
-<<<<<<< HEAD
-      throws CvrParseException, UnrecognizedCandidatesException {
-=======
       throws CvrParseException {
->>>>>>> 50cc3bac
     // read metadata files for precincts, precinct portions, contest, and candidates
 
     // Precinct data does not exist for earlier versions of Dominion (only precinct portion)
