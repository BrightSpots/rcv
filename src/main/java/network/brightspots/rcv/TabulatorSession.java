/*
 * Ranked Choice Voting Universal Tabulator
 * Copyright (c) 2017-2019 Bright Spots Developers.
 *
 * This program is free software: you can redistribute it and/or modify it under the terms of the
 * GNU Affero General Public License as published by the Free Software Foundation, either version 3
 * of the License, or (at your option) any later version.
 *
 * This program is distributed in the hope that it will be useful, but WITHOUT ANY WARRANTY;
 * without even the implied warranty of MERCHANTABILITY or FITNESS FOR A PARTICULAR PURPOSE.  See
 * the GNU Affero General Public License for more details.
 *
 * You should have received a copy of the GNU Affero General Public License along with this
 * program.  If not, see <http://www.gnu.org/licenses/>.
 */

/*
 * Purpose:
 * TabulatorSession contains the high-level flow for tabulation execution:
 * parse config file
 * parse cast vote records
 * tabulate contest
 * output results
 *
 * TabulatorSession also stores state metadata which exists outside tabulation results including:
 * config object, resolved output, and logging paths, tabulation object, and CVR data including
 * precinct codes discovered while parsing CVR files.
 */

package network.brightspots.rcv;

import java.io.BufferedReader;
import java.io.FileReader;
import java.io.IOException;
import java.nio.file.Paths;
import java.text.SimpleDateFormat;
import java.util.ArrayList;
import java.util.Date;
import java.util.HashSet;
import java.util.List;
import java.util.Set;
import java.util.logging.Level;
import javax.xml.parsers.ParserConfigurationException;
import network.brightspots.rcv.FileUtils.UnableToCreateDirectoryException;
import network.brightspots.rcv.ResultsWriter.RoundSnapshotDataMissingException;
import network.brightspots.rcv.StreamingCVRReader.CvrDataFormatException;
import network.brightspots.rcv.StreamingCVRReader.UnrecognizedCandidatesException;
<<<<<<< HEAD
import org.apache.poi.ooxml.POIXMLException;
=======
import network.brightspots.rcv.Tabulator.TabulationCancelledException;
>>>>>>> a2b1348d
import org.apache.poi.openxml4j.exceptions.OpenXML4JException;
import org.xml.sax.SAXException;

class TabulatorSession {

  // configPath points to config file we use for configuring tabulation
  private final String configPath;
  // precinct IDs discovered during CVR parsing to support testing
  private final Set<String> precinctIDs = new HashSet<>();
  // Visible for testing: cache output path location
  String outputPath;
  private final String timestampString;

  // function: TabulatorSession
  // purpose: TabulatorSession constructor
  // param: configPath path to config json file
  TabulatorSession(String configPath) {
    this.configPath = configPath;
    // current date-time formatted as a string used for creating unique output files names
    timestampString = new SimpleDateFormat("yyyy-MM-dd_HH-mm-ss").format(new Date());
  }

  String getTimestampString() {
    return timestampString;
  }

  // purpose: special mode to just export the CVR as CDF JSON instead of tabulating
  void convertToCdf() {
    ContestConfig config = ContestConfig.loadContestConfig(configPath);
    if (config != null && config.validate()) {
      try {
        FileUtils.createOutputDirectory(config.getOutputDirectory());
        List<CastVoteRecord> castVoteRecords = parseCastVoteRecords(config, precinctIDs);
        ResultsWriter writer =
            new ResultsWriter()
                .setNumRounds(0)
                .setContestConfig(config)
                .setTimestampString(timestampString)
                .setPrecinctIds(precinctIDs);
        try {
          writer.generateCdfJson(castVoteRecords);
        } catch (RoundSnapshotDataMissingException e) {
          // This will never actually happen because no snapshots are involved when you're just
          // translating the input to CDF, not the tabulation results.
        }
      } catch (IOException | UnableToCreateDirectoryException exception) {
        Logger.log(Level.SEVERE, "CDF JSON generation failed.");
      }
    } else {
      Logger.log(Level.SEVERE, "Failed to load config.");
    }
  }

  // function: tabulate
  // purpose: run tabulation
  // returns: list of winners
  void tabulate() throws TabulationCancelledException {
    Logger.log(Level.INFO, "Starting tabulation session...");
    ContestConfig config = ContestConfig.loadContestConfig(configPath);
    if (config != null && config.validate() && setUpLogging(config)) {
      if (config.isSequentialMultiSeatEnabled()) {
        int numWinners = config.getNumberOfWinners();
        // temporarily set config to single-seat so we can run sequential elections
        config.setNumberOfWinners(1);
        while (config.getSequentialWinners().size() < numWinners) {
          // Read cast vote records and precinct IDs from CVR files
          List<CastVoteRecord> castVoteRecords = parseCastVoteRecords(config, precinctIDs);
          if (castVoteRecords == null) {
            Logger.log(Level.SEVERE, "Aborting tabulation due to cast vote record errors!");
            break;
          }
          Set<String> newWinnerSet = runTabulationForConfig(config, castVoteRecords);
          assert newWinnerSet.size() == 1;
          String newWinner = (String) newWinnerSet.toArray()[0];
          config.setCandidateExclusionStatus(newWinner, true);
          config.addSequentialWinner(newWinner);
        }
        // revert config to original state
        config.setNumberOfWinners(numWinners);
        for (String winner : config.getSequentialWinners()) {
          config.setCandidateExclusionStatus(winner, false);
        }
      } else {
        // normal operation (not sequential multi-seat)
        // Read cast vote records and precinct IDs from CVR files
        List<CastVoteRecord> castVoteRecords = parseCastVoteRecords(config, precinctIDs);
        if (castVoteRecords == null) {
          Logger.log(Level.SEVERE, "Aborting tabulation due to cast vote record errors!");
        } else {
          runTabulationForConfig(config, castVoteRecords);
        }
      }
      Logger.removeTabulationFileLogging();
    }
  }

  private boolean setUpLogging(ContestConfig config) {
    boolean success = false;

    // %g format is for log file naming
    String tabulationLogPath = Paths
        .get(config.getOutputDirectory(), String.format("%s_audit_%%g.log", timestampString))
        .toAbsolutePath()
        .toString();

    // cache outputPath for testing
    outputPath = config.getOutputDirectory();
    try {
      FileUtils.createOutputDirectory(config.getOutputDirectory());
      Logger.addTabulationFileLogging(tabulationLogPath);
      success = true;
    } catch (UnableToCreateDirectoryException | IOException exception) {
      Logger.log(Level.SEVERE, "Failed to configure tabulation logger!\n%s", exception.toString());
    }
    if (!success) {
      System.out.println("Failed to configure logger!");
      Logger.log(Level.SEVERE, "Failed to configure logger!");
    }
    return success;
  }

  // function: executeTabulation
  // purpose: execute tabulation for given ContestConfig
  // param: config object containing CVR file paths to parse
  // returns: set of winners from tabulation
<<<<<<< HEAD
  private Set<String> runTabulationForConfig(ContestConfig config,
      List<CastVoteRecord> castVoteRecords) {
    Logger.log(Level.INFO, "Beginning tabulation for config: %s", configPath);
    Set<String> winners;
    // tabulator for tabulation logic
    Tabulator tabulator = new Tabulator(castVoteRecords, config, precinctIDs);
    // do the tabulation
    winners = tabulator.tabulate();
    // generate visualizer spreadsheet data
    try {
      tabulator.generateSummaryFiles(timestampString);
    } catch (IOException e) {
      Logger.log(Level.SEVERE, "Error writing summary files:\n%s", e.toString());
=======
  private Set<String> runTabulationForConfig(ContestConfig config)
      throws TabulationCancelledException {
    Logger.log(Level.INFO, "Beginning tabulation for config: %s", configPath);
    try {
      Logger.log(Level.INFO, "Begin config file contents:");
      BufferedReader reader = new BufferedReader(new FileReader(configPath));
      String line = reader.readLine();
      while(line != null) {
        Logger.log(Level.INFO, line);
        line = reader.readLine();
      }
      Logger.log(Level.INFO, "End config file contents.");
      reader.close();
    } catch (IOException e) {
      Logger.log(Level.SEVERE, "Error logging config file: %s\n", configPath, e.toString());
    }

    Set<String> winners = new HashSet<>();
    // Read cast vote records and precinct IDs from CVR files
    List<CastVoteRecord> castVoteRecords = parseCastVoteRecords(config, precinctIDs);
    // parse the cast vote records
    if (castVoteRecords != null) {
      if (!castVoteRecords.isEmpty()) {
        // tabulator for tabulation logic
        Tabulator tabulator = new Tabulator(castVoteRecords, config, precinctIDs);
        // do the tabulation
        winners = tabulator.tabulate();
        // generate visualizer spreadsheet data
        try {
          tabulator.generateSummaryFiles(timestampString);
        } catch (IOException e) {
          Logger.log(Level.SEVERE, "Error writing summary files:\n%s", e.toString());
        }
      } else {
        Logger.log(Level.SEVERE, "No cast vote records found!");
      }
    } else {
      Logger.log(Level.SEVERE, "Skipping tabulation due to source CVR file errors!");
    }

    if (winners.size() > 0) {
      Logger.log(Level.INFO, "Tabulation session completed.  Results written to: %s", outputPath);
    } else {
      Logger.log(Level.SEVERE, "Unable to complete tabulation session!");
>>>>>>> a2b1348d
    }
    Logger.log(Level.INFO, "Tabulation session completed. Results written to: %s", outputPath);
    return winners;
  }

  // function: parseCastVoteRecords
  // purpose: parse CVR files referenced in the ContestConfig object into a list of CastVoteRecords
  // param: config object containing CVR file paths to parse
  // param: precinctIDs a set of precinctIDs which will be populated during cvr parsing
  // returns: list of parsed CVRs or null if an error was encountered
  private List<CastVoteRecord> parseCastVoteRecords(ContestConfig config, Set<String> precinctIDs) {
    Logger.log(Level.INFO, "Parsing cast vote records...");

    // castVoteRecords will contain all cast vote records parsed by the reader
    List<CastVoteRecord> castVoteRecords = new ArrayList<>();
    // did we encounter a fatal problem for any source?
    boolean encounteredSourceProblem = false;

    // At each iteration of the following loop, we add records from another source file.
    // source: index over config sources
    for (RawContestConfig.CVRSource source : config.rawConfig.cvrFileSources) {
      // cvrPath is the resolved path to this source
      String cvrPath = config.resolveConfigPath(source.getFilePath());

      Logger.log(Level.INFO, "Reading cast vote record file: %s...", cvrPath);
      try {
        if (source.getProvider().equals("CDF")) {
          CommonDataFormatReader reader = new CommonDataFormatReader(cvrPath, config);
          reader.parseCVRFile(castVoteRecords);
        } else {
          // use xlsx reader for ES&S
          new StreamingCVRReader(config, source).parseCVRFile(castVoteRecords, precinctIDs);
        }
      } catch (UnrecognizedCandidatesException exception) {
        Logger.log(Level.SEVERE, "Source file contains unrecognized candidate(s): %s", cvrPath);
        // map from name to number of times encountered
        for (String candidate : exception.candidateCounts.keySet()) {
          Logger.log(
              Level.SEVERE,
              "Unrecognized candidate \"%s\" appears %d time(s)!",
              candidate,
              exception.candidateCounts.get(candidate));
        }
        // various incorrect settings can lead to UnrecognizedCandidatesException so it's hard
        // to know exactly what the problem is
        Logger.log(Level.INFO, "Check config settings for candidate names, firstVoteRowIndex, "
            + "firstVoteColumnIndex, and precinctColumnIndex to make sure they are correct!");
        Logger.log(Level.INFO, "See config_file_documentation.txt for more details.");
        encounteredSourceProblem = true;
      } catch (IOException e) {
        Logger.log(Level.SEVERE, "Error opening cast vote record file: %s", cvrPath);
        Logger.log(Level.INFO, "Check file path and permissions and make sure they are correct!");
        encounteredSourceProblem = true;
      } catch (ParserConfigurationException |
          SAXException |
          OpenXML4JException |
          POIXMLException e) {
        Logger.log(Level.SEVERE, "Error parsing source file %s", cvrPath);
        Logger.log(Level.INFO, "ES&S cast vote record files must be Microsoft Excel Workbook "
            + "format.\nStrict Open XML and Open Office are not supported.");
        encounteredSourceProblem = true;
      } catch (CvrDataFormatException e) {
        Logger.log(Level.SEVERE, "Data format error while parsing source file: %s", cvrPath);
        Logger.log(Level.INFO, "See the log for details.");
        encounteredSourceProblem = true;
      }
    }

    if (encounteredSourceProblem) {
      Logger.log(Level.SEVERE, "Parsing cast vote records failed!");
      castVoteRecords = null;
    } else if (castVoteRecords.isEmpty()) {
      Logger.log(Level.SEVERE, "No cast vote records found!");
      castVoteRecords = null;
    } else {
      Logger.log(Level.INFO, "Parsed %d cast vote records successfully.", castVoteRecords.size());
    }
    return castVoteRecords;
  }
}<|MERGE_RESOLUTION|>--- conflicted
+++ resolved
@@ -45,11 +45,8 @@
 import network.brightspots.rcv.ResultsWriter.RoundSnapshotDataMissingException;
 import network.brightspots.rcv.StreamingCVRReader.CvrDataFormatException;
 import network.brightspots.rcv.StreamingCVRReader.UnrecognizedCandidatesException;
-<<<<<<< HEAD
 import org.apache.poi.ooxml.POIXMLException;
-=======
 import network.brightspots.rcv.Tabulator.TabulationCancelledException;
->>>>>>> a2b1348d
 import org.apache.poi.openxml4j.exceptions.OpenXML4JException;
 import org.xml.sax.SAXException;
 
@@ -175,9 +172,8 @@
   // purpose: execute tabulation for given ContestConfig
   // param: config object containing CVR file paths to parse
   // returns: set of winners from tabulation
-<<<<<<< HEAD
   private Set<String> runTabulationForConfig(ContestConfig config,
-      List<CastVoteRecord> castVoteRecords) {
+      List<CastVoteRecord> castVoteRecords) throws TabulationCancelledException {
     Logger.log(Level.INFO, "Beginning tabulation for config: %s", configPath);
     Set<String> winners;
     // tabulator for tabulation logic
@@ -189,52 +185,6 @@
       tabulator.generateSummaryFiles(timestampString);
     } catch (IOException e) {
       Logger.log(Level.SEVERE, "Error writing summary files:\n%s", e.toString());
-=======
-  private Set<String> runTabulationForConfig(ContestConfig config)
-      throws TabulationCancelledException {
-    Logger.log(Level.INFO, "Beginning tabulation for config: %s", configPath);
-    try {
-      Logger.log(Level.INFO, "Begin config file contents:");
-      BufferedReader reader = new BufferedReader(new FileReader(configPath));
-      String line = reader.readLine();
-      while(line != null) {
-        Logger.log(Level.INFO, line);
-        line = reader.readLine();
-      }
-      Logger.log(Level.INFO, "End config file contents.");
-      reader.close();
-    } catch (IOException e) {
-      Logger.log(Level.SEVERE, "Error logging config file: %s\n", configPath, e.toString());
-    }
-
-    Set<String> winners = new HashSet<>();
-    // Read cast vote records and precinct IDs from CVR files
-    List<CastVoteRecord> castVoteRecords = parseCastVoteRecords(config, precinctIDs);
-    // parse the cast vote records
-    if (castVoteRecords != null) {
-      if (!castVoteRecords.isEmpty()) {
-        // tabulator for tabulation logic
-        Tabulator tabulator = new Tabulator(castVoteRecords, config, precinctIDs);
-        // do the tabulation
-        winners = tabulator.tabulate();
-        // generate visualizer spreadsheet data
-        try {
-          tabulator.generateSummaryFiles(timestampString);
-        } catch (IOException e) {
-          Logger.log(Level.SEVERE, "Error writing summary files:\n%s", e.toString());
-        }
-      } else {
-        Logger.log(Level.SEVERE, "No cast vote records found!");
-      }
-    } else {
-      Logger.log(Level.SEVERE, "Skipping tabulation due to source CVR file errors!");
-    }
-
-    if (winners.size() > 0) {
-      Logger.log(Level.INFO, "Tabulation session completed.  Results written to: %s", outputPath);
-    } else {
-      Logger.log(Level.SEVERE, "Unable to complete tabulation session!");
->>>>>>> a2b1348d
     }
     Logger.log(Level.INFO, "Tabulation session completed. Results written to: %s", outputPath);
     return winners;
