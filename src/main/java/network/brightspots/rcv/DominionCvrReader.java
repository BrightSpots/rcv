--- conflicted
+++ resolved
@@ -206,13 +206,8 @@
         Path cvrPath = Paths.get(manifestFolder, String.format(CVR_EXPORT_PATTERN, cvrSequence));
         while (cvrPath.toFile().exists()) {
           HashMap json = JsonParser.readFromFile(cvrPath.toString(), HashMap.class);
-<<<<<<< HEAD
           recordsParsed += parseCvrFile(json, castVoteRecords, contestIdToLoad,
               contestIdToCandidateNames);
-=======
-          recordsParsed +=
-              parseCvrFile(json, castVoteRecords, contestIdToLoad, contestIdToCandidateNames);
->>>>>>> b1367a2d
           if (recordsParsed - recordsParsedAtLastLog > 50000) {
             Logger.info("Parsed %d records from %d files", recordsParsed, cvrSequence);
             recordsParsedAtLastLog = recordsParsed;
@@ -233,13 +228,9 @@
   }
 
   private int parseCvrFile(
-<<<<<<< HEAD
-      HashMap json, List<CastVoteRecord> castVoteRecords, String contestIdToLoad,
-=======
       HashMap json,
       List<CastVoteRecord> castVoteRecords,
       String contestIdToLoad,
->>>>>>> b1367a2d
       Map<String, Set<String>> contestIdToCandidateNames)
       throws CvrParseException {
     // top-level "Sessions" object contains a lists of Cvr objects from different tabulators
@@ -310,11 +301,7 @@
           // validate contest id
           if (!this.contests.containsKey(contestId)
               || !contestIdToCandidateNames.containsKey(contestId)) {
-<<<<<<< HEAD
-            Logger.severe("Unknown contest ID '%d' found while parsing CVR!", contestId);
-=======
             Logger.severe("Unknown contest ID '%s' found while parsing CVR!", contestId);
->>>>>>> b1367a2d
             throw new CvrParseException();
           }
           ArrayList<Pair<Integer, String>> rankings = new ArrayList<>();
@@ -327,7 +314,7 @@
             if (isAmbiguous) {
               continue;
             }
-<<<<<<< HEAD
+
             Integer candidateId = (Integer) rankingMap.get("CandidateId");
             String candidateCode = candidateId.toString();
             String candidateName = config.getNameForCandidate(candidateCode);
@@ -347,25 +334,6 @@
               continue;
             }
 
-=======
-            String dominionCandidateId = rankingMap.get("CandidateId").toString();
-            String candidateName;
-            if (dominionCandidateId.equals(undeclaredWriteInLabel)) {
-              candidateName = Tabulator.UNDECLARED_WRITE_IN_OUTPUT_LABEL;
-            } else {
-              candidateName = config.getNameForCandidate(dominionCandidateId);
-              if (candidateName == null) {
-                unrecognizedCandidateCounts.merge(dominionCandidateId, 1, Integer::sum);
-                continue;
-              }
-              Set<String> candidates = contestIdToCandidateNames.get(contestId);
-              if (!candidates.contains(candidateName)) {
-                Logger.severe(
-                    "Candidate ID '%s' is not valid for contest '%s'!", candidateName, contestId);
-                throw new CvrParseException();
-              }
-            }
->>>>>>> b1367a2d
             Integer rank = (Integer) rankingMap.get("Rank");
             Pair<Integer, String> ranking = new Pair<>(rank, candidateName);
             rankings.add(ranking);
