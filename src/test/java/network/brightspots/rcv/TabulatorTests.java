--- conflicted
+++ resolved
@@ -158,11 +158,7 @@
   }
 
   private static void cleanOutputFolder(TabulatorSession session) {
-<<<<<<< HEAD
-    // test passed so cleanup test output folder
-=======
     // Test passed so clean up test output folder
->>>>>>> 70f12f83
     File outputFolder = new File(session.getOutputPath());
     File[] files = outputFolder.listFiles();
     if (files != null) {
@@ -240,15 +236,12 @@
   }
 
   @Test
-<<<<<<< HEAD
   @DisplayName("Test Convert to CDF works for ESS")
   void convertToCdfFromEss() {
     runConvertToCdfTest("convert_to_cdf_from_ess");
   }
 
   @Test
-=======
->>>>>>> 70f12f83
   @DisplayName("aliases (CDF JSON format)")
   void aliasesJson() {
     runTabulationTest("aliases_cdf_json");
