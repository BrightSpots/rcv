/*
 * RCTab
 * Copyright (c) 2017-2023 Bright Spots Developers.
 *
 * This Source Code Form is subject to the terms of the Mozilla Public
 * License, v. 2.0. If a copy of the MPL was not distributed with this
 * file, You can obtain one at https://mozilla.org/MPL/2.0/.
 */

/*
 * Purpose: Read and parse generic CSV files.
 * Design: Parses a CSV with candidates in columns, cast vote records in rows,
 * and vote rankings in cells.
 * Conditions: The CSV must contain only one contest.
 * Version history: see https://github.com/BrightSpots/rcv.
 */

package network.brightspots.rcv;

import java.io.FileInputStream;
import java.io.IOException;
import java.nio.charset.Charset;
import java.nio.file.Path;
import java.util.ArrayList;
import java.util.List;
import javafx.util.Pair;
import org.apache.commons.csv.CSVFormat;
import org.apache.commons.csv.CSVParser;
import org.apache.commons.csv.CSVRecord;

class CsvCvrReader extends BaseCvrReader {
  // 0-based column index of first ranking
  private final int firstVoteColumnIndex;
  // 0-based row index of first CVR
  private final int firstVoteRowIndex;

  CsvCvrReader(ContestConfig config, RawContestConfig.CvrSource source) {
    super(config, source);
    this.firstVoteColumnIndex = Integer.parseInt(source.getFirstVoteColumnIndex()) - 1;
    this.firstVoteRowIndex = Integer.parseInt(source.getFirstVoteRowIndex()) - 1;
  }

  @Override
  public String readerName() {
    return "generic CSV";
  }

  @Override
  public List<String> readCandidateListFromCvr(List<CastVoteRecord> castVoteRecords)
      throws IOException {
    try (FileInputStream inputStream = new FileInputStream(Path.of(cvrPath).toFile())) {
      CSVParser parser =
              CSVParser.parse(
                      inputStream,
                      Charset.defaultCharset(),
                      CSVFormat.Builder.create().setHeader().build());
      List<String> rawCandidateNames = parser.getHeaderNames();
      // Split rawCandidateNames from firstVoteColumnIndex to the end
      return new ArrayList<>(rawCandidateNames.subList(
            firstVoteColumnIndex, rawCandidateNames.size()));
    } catch (IOException exception) {
      Logger.severe("Error parsing cast vote record:\n%s", exception);
      throw exception;
    }
  }

  // parse CVR CSV file into CastVoteRecord objects and add them to the input List<CastVoteRecord>
  @Override
  void readCastVoteRecords(List<CastVoteRecord> castVoteRecords)
      throws CastVoteRecord.CvrParseException, IOException {
    try (FileInputStream inputStream = new FileInputStream(Path.of(cvrPath).toFile())) {
      CSVParser parser =
          CSVParser.parse(
              inputStream,
              Charset.defaultCharset(),
              CSVFormat.Builder.create().setHeader().build());
      List<String> candidateIds = parser.getHeaderNames();
      int undeclaredWriteInColumn = candidateIds.indexOf(source.getUndeclaredWriteInLabel());

      parser.stream().skip(firstVoteRowIndex);

      int index = 0;
      for (CSVRecord csvRecord : parser) {
        index++;
        ArrayList<Pair<Integer, String>> rankings = new ArrayList<>();
        for (int col = firstVoteColumnIndex; col < csvRecord.size(); col++) {
          String rankAsString = csvRecord.get(col);
          if (rankAsString.isBlank()) {
            continue;
          }
          int rankAsInt;
          try {
            rankAsInt = Integer.parseInt(rankAsString);
          } catch (NumberFormatException e) {
            Logger.severe(
                "Row %s expected number at column %d, but got \"%s\" instead.",
                csvRecord.get(0), col, rankAsString);
            throw new CastVoteRecord.CvrParseException();
          }

          String candidateId = candidateIds.get(col);
          if (col == undeclaredWriteInColumn) {
            candidateId = Tabulator.UNDECLARED_WRITE_IN_OUTPUT_LABEL;
          }
          rankings.add(new Pair<>(rankAsInt, candidateId));
        }

        // create the new CastVoteRecord
<<<<<<< HEAD
        CastVoteRecord newCvr = new CastVoteRecord(
            source.getContestId(), "no batch ID", "no supplied ID", "no precinct", rankings);
=======
        CastVoteRecord newCvr =
            new CastVoteRecord(Integer.toString(index), "no supplied ID", "no precinct", rankings);
>>>>>>> 37fbe842
        castVoteRecords.add(newCvr);
      }
    } catch (IOException exception) {
      Logger.severe("Error parsing cast vote record:\n%s", exception);
      throw exception;
    }
  }
}<|MERGE_RESOLUTION|>--- conflicted
+++ resolved
@@ -106,13 +106,12 @@
         }
 
         // create the new CastVoteRecord
-<<<<<<< HEAD
         CastVoteRecord newCvr = new CastVoteRecord(
-            source.getContestId(), "no batch ID", "no supplied ID", "no precinct", rankings);
-=======
-        CastVoteRecord newCvr =
-            new CastVoteRecord(Integer.toString(index), "no supplied ID", "no precinct", rankings);
->>>>>>> 37fbe842
+            Integer.toString(index),
+            "no supplied ID",
+            "no precinct",
+            "no batch ID",
+            rankings);
         castVoteRecords.add(newCvr);
       }
     } catch (IOException exception) {
