--- conflicted
+++ resolved
@@ -705,19 +705,7 @@
     return resolveConfigPath(getOutputDirectoryRaw());
   }
 
-<<<<<<< HEAD
-  // function: isContinueUntilTwoCandidatesRemainEnabled
-  // purpose: getter for setting to keep tabulating beyond selecting winner until two candidates
-  // remain
-  // returns: whether to keep tabulating until two candidates remain
-  boolean isContinueUntilTwoCandidatesRemainEnabled() {
-    return rawConfig.rules.continueUntilTwoCandidatesRemain;
-  }
-
   private String getTabulatorVersion() {
-=======
-  String getTabulatorVersion() {
->>>>>>> 69d55ec7
     return rawConfig.tabulatorVersion;
   }
 
