/*
 * Ranked Choice Voting Universal Tabulator
 * Copyright (c) 2018 Jonathan Moldover, Louis Eisenberg, and Hylton Edingfield
 *
 * This program is free software: you can redistribute it and/or modify it under the terms of the
 * GNU Affero General Public License as published by the Free Software Foundation, either version 3
 * of the License, or (at your option) any later version.
 *
 * This program is distributed in the hope that it will be useful, but WITHOUT ANY WARRANTY;
 * without even the implied warranty of MERCHANTABILITY or FITNESS FOR A PARTICULAR PURPOSE.  See
 * the GNU Affero General Public License for more details.
 *
 * You should have received a copy of the GNU Affero General Public License along with this
 * program.  If not, see <http://www.gnu.org/licenses/>.
 *
 * Purpose:
 * Main entry point for the RCV module. Controls high-level flow for program execution:
 * parse command line
 * parse config file
 * read cast vote records
 * tabulate contest
 * output results
 */

package com.rcv;

import com.rcv.FileUtils.UnableToCreateDirectoryException;
import com.rcv.StreamingCVRReader.UnrecognizedCandidatesException;
import java.io.File;
import java.io.IOException;
import java.nio.file.Paths;
import java.text.SimpleDateFormat;
import java.util.ArrayList;
import java.util.Date;
import java.util.List;
import java.util.logging.Level;
import org.apache.poi.openxml4j.exceptions.OpenXML4JException;
import org.xml.sax.SAXException;

public class Main extends GuiApplication {

  // summaryOutputPath is generated from timestamp + config file
  // we cache it here to help support testing
  private static String summaryOutputPath;

  // function: getSummaryOutputPath
  // purpose: return the last summaryOutputPath generated for tabulation
  // returns: the last getSummaryOutputPath
  public static String getSummaryOutputPath() {
    return summaryOutputPath;
  }

  // function: main
  // purpose: main entry point to the rcv tabulator program
  // param: args command line argument array
  // returns: N/A
  public static void main(String[] args) {
    try {
      Logger.setup();
    } catch (IOException exception) {
      System.err.print(String.format("Failed to start system logging!\n%s", exception.toString()));
    }

    if (args.length == 0) {
      // if no args provided, launch the GUI
      launch(args);
    } else {
      // assume user wants to use CLI
      Logger.log(Level.INFO, "Tabulator is being used via the CLI.");
      // config file for configuring the tabulator
      String configPath = args[0];
      // set config file parent folder as default user folder
      FileUtils.setUserDirectory(new File(configPath).getParent());
      // load configuration
      ContestConfig config = loadContestConfig(configPath);
      if (config != null) {
        executeTabulation(config);
      } else {
        Logger.log(Level.SEVERE, "Aborting because config is invalid.");
      }
    }
    System.exit(0);
  }

  // function: loadContestConfig
  // purpose: attempts to create config object
  // param: path to config file
  // returns: the new ContestConfig object, or null if there was a problem
  public static ContestConfig loadContestConfig(String configPath) {
    // config: the new object
    ContestConfig config = null;

    // rawConfig holds the basic contest config data parsed from json
    // this will be null if there is a problem loading it
    RawContestConfig rawConfig = JsonParser.createRawContestConfigFromFile(configPath);

    // if raw config failed alert user
    if (rawConfig == null) {
      Logger.log(Level.SEVERE, "Failed to load config file:\n%s", configPath);
    } else if (rawConfig.outputSettings == null) {
      Logger.log(
          Level.SEVERE,
          "No 'outputSettings' field specified! Failed to load config file:\n%s",
          configPath);
    } else if (rawConfig.cvrFileSources == null) {
      Logger.log(
          Level.SEVERE,
          "No 'cvrFileSources' field specified! Failed to load config file:\n%s",
          configPath);
    } else if (rawConfig.candidates == null) {
      Logger.log(
          Level.SEVERE,
          "No 'candidates' field specified! Failed to load config file:\n%s",
          configPath);
    } else if (rawConfig.rules == null) {
      Logger.log(
          Level.SEVERE, "No 'rules' field specified! Failed to load config file:\n%s", configPath);
    } else {
      // proceed to create the ContestConfig wrapper
      config = new ContestConfig(rawConfig);
      Logger.log(Level.INFO, "Successfully loaded config file: %s", configPath);
    }

    return config;
  }

  // function: executeTabulation
  // purpose: execute tabulation for given ContestConfig
  // param: config object containing CVR file paths to parse
  // returns: String indicating whether or not execution was successful
  static void executeTabulation(ContestConfig config) {
    Logger.log(Level.INFO, "Starting tabulation process...");

    boolean isTabulationCompleted = false;
    boolean isConfigValid = config.validate();

    if (isConfigValid) {
      boolean isTabulationLogSetUp = false;
      // current date-time formatted as a string used for creating unique output files names
      final String timestampString = new SimpleDateFormat("yyyy-MM-dd_HH-mm-ss").format(new Date());
      // %g format is for log file naming
      String tabulationLogPath =
          Paths.get(config.getOutputDirectory(), String.format("%s_audit_%%g.log",
              timestampString))
              .toAbsolutePath()
              .toString();

      // cache summaryOutputPath for testing
      summaryOutputPath =
          Paths.get(config.getOutputDirectory(), String.format("%s_summary.json",
              timestampString))
              .toAbsolutePath()
              .toString();
      try {
        FileUtils.createOutputDirectory(config.getOutputDirectory());
        Logger.addTabulationFileLogging(tabulationLogPath);
        isTabulationLogSetUp = true;
      } catch (UnableToCreateDirectoryException exception) {
        Logger.log(
            Level.SEVERE,
            "Failed to create output directory: %s\n%s",
            config.getOutputDirectory(),
            exception.toString());
      } catch (IOException exception) {
        Logger.log(
            Level.SEVERE, "Failed to configure tabulation logger!\n%s", exception.toString());
      }

      if (isTabulationLogSetUp) {
        Logger.log(Level.INFO, "Logging tabulation to: %s", tabulationLogPath);
        // Read cast vote records from CVR files
        // castVoteRecords will contain all cast vote records parsed by the reader
        List<CastVoteRecord> castVoteRecords;
        // parse the cast vote records
        castVoteRecords = parseCastVoteRecords(config);
        if (castVoteRecords != null) {
          if (!castVoteRecords.isEmpty()) {
            // tabulator for tabulation logic
            Tabulator tabulator = new Tabulator(castVoteRecords, config);
            // do the tabulation
            tabulator.tabulate();
            // generate visualizer spreadsheet data
            try {
              tabulator.generateSummarySpreadsheet(timestampString);
            } catch (IOException e) {
              Logger.log(Level.SEVERE, "Error writing summary spreadsheet: %s", e.toString());
            }
            isTabulationCompleted = true;
          } else {
            Logger.log(Level.SEVERE, "No cast vote records found.");
          }
        } else {
          Logger.log(Level.SEVERE, "Skipping tabulation due to source file errors.");
        }
        Logger.log(Level.INFO, "Done logging tabulation to: %s", tabulationLogPath);
        Logger.removeTabulationFileLogging();
      }
    }

    if (isTabulationCompleted) {
      Logger.log(Level.INFO, "Tabulation process completed.");
    } else {
      Logger.log(Level.SEVERE, "Unable to complete tabulation process!");
    }
  }

  // function: parseCastVoteRecords
  // purpose: parse CVR files referenced in the ContestConfig object into a list of CastVoteRecords
  // param: config object containing CVR file paths to parse
  // returns: list of all CastVoteRecord objects parsed from CVR files (or null if there's an error)
  private static List<CastVoteRecord> parseCastVoteRecords(ContestConfig config) {
    Logger.log(Level.INFO, "Parsing cast vote records...");

    // castVoteRecords will contain all cast vote records parsed by the reader
    List<CastVoteRecord> castVoteRecords = new ArrayList<>();
    // did we encounter a fatal problem for this source?
    boolean encounteredSourceProblem = false;

    // At each iteration of the following loop, we add records from another source file.
    // source: index over config sources
    for (RawContestConfig.CVRSource source : config.getRawConfig().cvrFileSources) {
<<<<<<< HEAD
      Path cvrPath = Paths.get(source.getFilePath()).toAbsolutePath();
      Logger.log(Level.INFO, "Reading cast vote record file: %s...", cvrPath);
=======
      Logger.log(Level.INFO, "Reading cast vote record file: %s...", source.getFullFilePath());
>>>>>>> dbac830c
      // the CVRs parsed from this source
      try {
        List<CastVoteRecord> cvrs =
            new StreamingCVRReader(config, source).parseCVRFile(castVoteRecords);
        if (cvrs.isEmpty()) {
          Logger.log(Level.SEVERE, "Source file contains no CVRs: %s", source.getFullFilePath());
          encounteredSourceProblem = true;
        }
      } catch (UnrecognizedCandidatesException exception) {
        Logger.log(
            Level.SEVERE,
            "Source file contains unrecognized candidate(s): %s",
            source.getFullFilePath());
        // map from name to number of times encountered
        for (String candidate : exception.candidateCounts.keySet()) {
          Logger.log(
              Level.SEVERE,
              "Unrecognized candidate \"%s\" appears %d time(s).",
              candidate,
              exception.candidateCounts.get(candidate));
        }
        encounteredSourceProblem = true;
      } catch (IOException e) {
        Logger.log(Level.SEVERE, "Error opening source file %s", source.getFullFilePath());
        encounteredSourceProblem = true;
      } catch (SAXException | OpenXML4JException e) {
        Logger.log(Level.SEVERE, "Error parsing source file %s", source.getFullFilePath());
        encounteredSourceProblem = true;
      }
    }

    if (!encounteredSourceProblem) {
      Logger.log(Level.INFO, "Parsed %d cast vote records successfully.", castVoteRecords.size());
    } else {
      Logger.log(Level.SEVERE, "Parsing cast vote records failed!");
      castVoteRecords = null;
    }

    return castVoteRecords;
  }
}<|MERGE_RESOLUTION|>--- conflicted
+++ resolved
@@ -219,12 +219,7 @@
     // At each iteration of the following loop, we add records from another source file.
     // source: index over config sources
     for (RawContestConfig.CVRSource source : config.getRawConfig().cvrFileSources) {
-<<<<<<< HEAD
-      Path cvrPath = Paths.get(source.getFilePath()).toAbsolutePath();
-      Logger.log(Level.INFO, "Reading cast vote record file: %s...", cvrPath);
-=======
       Logger.log(Level.INFO, "Reading cast vote record file: %s...", source.getFullFilePath());
->>>>>>> dbac830c
       // the CVRs parsed from this source
       try {
         List<CastVoteRecord> cvrs =
