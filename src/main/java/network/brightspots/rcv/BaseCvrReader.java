/*
 * RCTab
 * Copyright (c) 2017-2023 Bright Spots Developers.
 *
 * This Source Code Form is subject to the terms of the Mozilla Public
 * License, v. 2.0. If a copy of the MPL was not distributed with this
 * file, You can obtain one at https://mozilla.org/MPL/2.0/.
 */

/*
 * Purpose: Common interface for a CVR Reader.
 * Design: An abstract class.
 * Conditions: When reading CVR election data.
 * Version history: see https://github.com/BrightSpots/rcv.
 */

package network.brightspots.rcv;

import java.io.IOException;
import java.util.HashMap;
import java.util.List;
<<<<<<< HEAD
=======
import java.util.Map;
import javafx.util.Pair;
>>>>>>> 50cc3bac
import network.brightspots.rcv.RawContestConfig.CvrSource;

abstract class BaseCvrReader {
  protected final ContestConfig config;
  protected final String cvrPath; // may be a file or directory
  protected final CvrSource source;

  BaseCvrReader(ContestConfig config, CvrSource source) {
    this.config = config;
    this.source = source;
    this.cvrPath = config.resolveConfigPath(source.getFilePath());
  }

  // parse CVR for records matching the specified contestId into CastVoteRecord objects and add
  // them to the input list
  abstract void readCastVoteRecords(List<CastVoteRecord> castVoteRecords)
<<<<<<< HEAD
      throws CastVoteRecord.CvrParseException,
          TabulatorSession.UnrecognizedCandidatesException,
          IOException;
=======
      throws CastVoteRecord.CvrParseException, IOException;

  // Any reader-specific validations can override this function.
  public void runAdditionalValidations(List<CastVoteRecord> castVoteRecords)
      throws CastVoteRecord.CvrParseException {}

  // Gather candidate names from the CVR that are not in the config.
  Map<String, Integer> gatherUnknownCandidates(List<CastVoteRecord> castVoteRecords) {
    Map<String, Integer> unrecognizedCandidateCounts = new HashMap<>();
    for (CastVoteRecord cvr : castVoteRecords) {
      for (Pair<Integer, CandidatesAtRanking> ranking : cvr.candidateRankings) {
        for (String candidateName : ranking.getValue()) {
          if (candidateName.equals(source.getUndeclaredWriteInLabel())
              || candidateName.equals(source.getOvervoteLabel())
              || config.getNameForCandidate(candidateName) != null) {
            continue;
          }

          unrecognizedCandidateCounts.merge(candidateName, 1, Integer::sum);
        }
      }
    }

    return unrecognizedCandidateCounts;
  }
>>>>>>> 50cc3bac

  // Human-readable name for output logs
  public abstract String readerName();
}<|MERGE_RESOLUTION|>--- conflicted
+++ resolved
@@ -19,11 +19,8 @@
 import java.io.IOException;
 import java.util.HashMap;
 import java.util.List;
-<<<<<<< HEAD
-=======
 import java.util.Map;
 import javafx.util.Pair;
->>>>>>> 50cc3bac
 import network.brightspots.rcv.RawContestConfig.CvrSource;
 
 abstract class BaseCvrReader {
@@ -40,11 +37,6 @@
   // parse CVR for records matching the specified contestId into CastVoteRecord objects and add
   // them to the input list
   abstract void readCastVoteRecords(List<CastVoteRecord> castVoteRecords)
-<<<<<<< HEAD
-      throws CastVoteRecord.CvrParseException,
-          TabulatorSession.UnrecognizedCandidatesException,
-          IOException;
-=======
       throws CastVoteRecord.CvrParseException, IOException;
 
   // Any reader-specific validations can override this function.
@@ -70,7 +62,6 @@
 
     return unrecognizedCandidateCounts;
   }
->>>>>>> 50cc3bac
 
   // Human-readable name for output logs
   public abstract String readerName();
