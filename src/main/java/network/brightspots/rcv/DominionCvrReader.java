/*
 * RCTab
 * Copyright (c) 2017-2023 Bright Spots Developers.
 *
 * This Source Code Form is subject to the terms of the Mozilla Public
 * License, v. 2.0. If a copy of the MPL was not distributed with this
 * file, You can obtain one at https://mozilla.org/MPL/2.0/.
 */

/*
 * Purpose: Read and parse Dominion election data for a contest into CastVoteRecord objects and
 * other election metadata (candidate names, precinct name, etc.).
 * Design: Dominion uses a set of JSON files to store election data.  This class uses Jackson
 * ObjectMapper to read these JSON files into memory at once.  This simplifies parsing code, but
 * does have the limitation that the memory footprint during parsing is proportional to the size of
 * the CVR JSON file.
 * Conditions: When reading Dominion election data.
 * Version history: see https://github.com/BrightSpots/rcv.
 */

package network.brightspots.rcv;

import java.io.File;
import java.io.FileNotFoundException;
import java.nio.file.Path;
import java.nio.file.Paths;
import java.util.ArrayList;
import java.util.HashMap;
import java.util.HashSet;
import java.util.List;
import java.util.Map;
import java.util.Set;
import javafx.util.Pair;
import network.brightspots.rcv.CastVoteRecord.CvrParseException;
import network.brightspots.rcv.TabulatorSession.UnrecognizedCandidatesException;

@SuppressWarnings("rawtypes")
class DominionCvrReader extends BaseCvrReader {

  // canonical manifest file names
  private static final String PRECINCT_MANIFEST = "PrecinctManifest.json";
  private static final String PRECINCT_PORTION_MANIFEST = "PrecinctPortionManifest.json";
  private static final String CANDIDATE_MANIFEST = "CandidateManifest.json";
  private static final String CONTEST_MANIFEST = "ContestManifest.json";
  private static final String CVR_EXPORT = "CvrExport.json";
  private static final String CVR_EXPORT_PATTERN = "CvrExport_%d.json";
  // map for tracking unrecognized candidates during parsing
  private final Map<String, Integer> unrecognizedCandidateCounts = new HashMap<>();
  // map of precinct ID to precinct description
  private Map<Integer, String> precincts;
  // map of precinct portion ID to precinct portion description
  private Map<Integer, String> precinctPortions;
  // map of contest ID to Contest data
  private Map<String, Contest> contests;
  private List<Candidate> candidates;

  DominionCvrReader(ContestConfig config, RawContestConfig.CvrSource source) {
    super(config, source);
  }

  // returns map of contestId to Contest parsed from input file
  private static Map<String, Contest> parseContestData(String contestPath) {
    Map<String, Contest> contests = new HashMap<>();
    try {
      HashMap json = JsonParser.readFromFile(contestPath, HashMap.class);
      // List is a list of candidate objects:
      ArrayList contestList = (ArrayList) json.get("List");
      for (Object contestObject : contestList) {
        HashMap contestMap = (HashMap) contestObject;
        String name = (String) contestMap.get("Description");
        String id = contestMap.get("Id").toString();
        Integer numCandidates = (Integer) contestMap.get("VoteFor");
        Integer maxRanks = (Integer) contestMap.get("NumOfRanks");
        Contest newContest = new Contest(name, id, numCandidates, maxRanks);
        contests.put(id, newContest);
      }
    } catch (Exception exception) {
      Logger.severe("Error parsing contest manifest:\n%s", exception);
      contests = null;
    }
    return contests;
  }

  // returns map from ID to Description parsed from input file
  // PrecinctManifest.json and PrecinctPortionManifest.json use this structure
  private static Map<Integer, String> getPrecinctData(String precinctPath) {
    Map<Integer, String> precinctsById = new HashMap<>();
    try {
      HashMap json = JsonParser.readFromFile(precinctPath, HashMap.class);
      ArrayList precinctList = (ArrayList) json.get("List");
      for (Object precinctObject : precinctList) {
        HashMap precinctMap = (HashMap) precinctObject;
        String name = (String) precinctMap.get("Description");
        Integer id = (Integer) precinctMap.get("Id");
        precinctsById.put(id, name);
      }
    } catch (Exception exception) {
      Logger.severe("Error parsing precinct manifest:\n%s", exception);
      precinctsById = null;
    }
    return precinctsById;
  }

  // returns list of Candidate objects parsed from CandidateManifest.json
  private static List<Candidate> getCandidates(String candidatePath) {
    ArrayList<Candidate> candidates = new ArrayList<>();
    try {
      HashMap json = JsonParser.readFromFile(candidatePath, HashMap.class);
      ArrayList candidateList = (ArrayList) json.get("List");
      for (Object candidateObject : candidateList) {
        HashMap candidateMap = (HashMap) candidateObject;
        String name = (String) candidateMap.get("Description");
        Integer id = (Integer) candidateMap.get("Id");
        String code = id.toString();
        String contestId = candidateMap.get("ContestId").toString();
        Candidate newCandidate = new Candidate(name, code, contestId);
        candidates.add(newCandidate);
      }
    } catch (Exception exception) {
      Logger.severe("Error parsing candidate manifest:\n%s", exception);
      candidates = null;
    }
    return candidates;
  }

  @Override
  public String readerName() {
    return "Dominion";
  }

  Map<String, Contest> getContests() {
    return contests;
  }

  // parse CVR JSON for records matching the specified contestId into CastVoteRecord objects and add
  // them to the input list
<<<<<<< HEAD
  // Populates precinctIds with all found precincts
  void readCastVoteRecords(List<CastVoteRecord> castVoteRecords,
                           String contestId, Set<String> precinctIds)
=======
  @Override
  void readCastVoteRecords(List<CastVoteRecord> castVoteRecords, Set<String> precinctIds)
>>>>>>> e2b30616
      throws CvrParseException, UnrecognizedCandidatesException {
    // read metadata files for precincts, precinct portions, contest, and candidates

    // Precinct data does not exist for earlier versions of Dominion (only precinct portion)
    // See rcv/reference/dominion/CVR export file format.pdf
    Path precinctPath = Paths.get(cvrPath, PRECINCT_MANIFEST);
    File precinctFile = precinctPath.toFile();
    if (precinctFile.exists()) {
      this.precincts = getPrecinctData(precinctPath.toString());
      if (this.precincts == null) {
        Logger.severe("No precinct data found!");
        throw new CvrParseException();
      }

      precinctIds.addAll(this.precincts.values());
    }
    Path precinctPortionPath = Paths.get(cvrPath, PRECINCT_PORTION_MANIFEST);
    this.precinctPortions = getPrecinctData(precinctPortionPath.toString());
    if (this.precinctPortions == null) {
      Logger.severe("No precinct portion data found!");
      throw new CvrParseException();
    }
    Path contestPath = Paths.get(cvrPath, CONTEST_MANIFEST);
    this.contests = parseContestData(contestPath.toString());
    if (this.contests == null) {
      Logger.severe("No contest data found!");
      throw new CvrParseException();
    }
    Path candidatePath = Paths.get(cvrPath, CANDIDATE_MANIFEST);
    this.candidates = getCandidates(candidatePath.toString());
    if (this.candidates == null) {
      Logger.severe("No candidate data found!");
      throw new CvrParseException();
    }
    // parse the cvr file(s)
    gatherCvrsForContest(castVoteRecords, source.getContestId());
    if (castVoteRecords.isEmpty()) {
      Logger.severe("No cast vote record data found!");
      throw new CvrParseException();
    }
    if (unrecognizedCandidateCounts.size() > 0) {
      throw new UnrecognizedCandidatesException(unrecognizedCandidateCounts);
    }
  }

  // parse the CVR file or files into a List of CastVoteRecords for tabulation
  private void gatherCvrsForContest(List<CastVoteRecord> castVoteRecords, String contestIdToLoad) {
    // build a lookup map for candidates codes to optimize Cvr parsing
    Map<String, Set<String>> contestIdToCandidateNames = new HashMap<>();
    for (Candidate candidate : this.candidates) {
      Set<String> candidates;
      if (contestIdToCandidateNames.containsKey(candidate.getContestId())) {
        candidates = contestIdToCandidateNames.get(candidate.getContestId());
      } else {
        candidates = new HashSet<>();
      }
      candidates.add(config.getNameForCandidate(candidate.getCode()));
      contestIdToCandidateNames.put(candidate.getContestId(), candidates);
    }

    try {
      Path singleCvrPath = Paths.get(cvrPath, CVR_EXPORT);
      Path firstCvrPath = Paths.get(cvrPath, String.format(CVR_EXPORT_PATTERN, 0));
      if (singleCvrPath.toFile().exists()) {
        HashMap json = JsonParser.readFromFile(singleCvrPath.toString(), HashMap.class);
        parseCvrFile(json, castVoteRecords, contestIdToLoad, contestIdToCandidateNames);
      } else if (firstCvrPath.toFile().exists()) {
        int recordsParsed = 0;
        int recordsParsedAtLastLog = 0;
        int cvrSequence = 0;
        Path cvrFilePath = Paths.get(cvrPath, String.format(CVR_EXPORT_PATTERN, cvrSequence));
        while (cvrFilePath.toFile().exists()) {
          HashMap json = JsonParser.readFromFile(cvrFilePath.toString(), HashMap.class);
          recordsParsed +=
              parseCvrFile(json, castVoteRecords, contestIdToLoad, contestIdToCandidateNames);
          if (recordsParsed - recordsParsedAtLastLog > 50000) {
            Logger.info("Parsed %d records from %d files", recordsParsed, cvrSequence);
            recordsParsedAtLastLog = recordsParsed;
          }
          cvrSequence++;
          cvrFilePath = Paths.get(cvrPath, String.format(CVR_EXPORT_PATTERN, cvrSequence));
        }
      } else {
        throw new FileNotFoundException(
            String.format(
                "Error parsing cast vote record: neither %s nor %s exists",
                singleCvrPath, firstCvrPath));
      }
    } catch (FileNotFoundException | CvrParseException exception) {
      Logger.severe("Error parsing cast vote record:\n%s", exception);
      castVoteRecords.clear();
    }
  }

  private int parseCvrFile(
      HashMap json,
      List<CastVoteRecord> castVoteRecords,
      String contestIdToLoad,
      Map<String, Set<String>> contestIdToCandidateNames)
      throws CvrParseException {
    // top-level "Sessions" object contains a lists of Cvr objects from different tabulators
    ArrayList sessions = (ArrayList) json.get("Sessions");
    int recordsParsed = 0;
    // for each Cvr object extract various fields
    for (Object sessionObject : sessions) {
      HashMap session = (HashMap) sessionObject;
      // extract various ids
      String tabulatorId = session.get("TabulatorId").toString();
      String batchId = session.get("BatchId").toString();
      Integer recordId = (Integer) session.get("RecordId");
      String suppliedId = recordId.toString();
      // filter out records which are not current and replace them with adjudicated ones
      HashMap adjudicatedData = (HashMap) session.get("Original");
      boolean isCurrent = (boolean) adjudicatedData.get("IsCurrent");
      if (!isCurrent) {
        if (session.containsKey("Modified")) {
          adjudicatedData = (HashMap) session.get("Modified");
        } else {
          Logger.warning(
              "CVR has no adjudicated rankings, skipping: "
                  + "Tabulator ID: %s Batch ID: %s Record ID: %d",
              tabulatorId, batchId, recordId);
          continue;
        }
      }
      // validate precinct (may not exist for older data sets)
      Integer precinctId = (Integer) adjudicatedData.get("PrecinctId");
      if (precinctId != null
          && (this.precincts == null || !this.precincts.containsKey(precinctId))) {
        Logger.severe("Precinct ID \"%d\" from CVR not found in manifest data!", precinctId);
        throw new CvrParseException();
      }
      String precinct = this.precincts != null ? this.precincts.get(precinctId) : null;
      // validate precinct portion
      Integer precinctPortionId = (Integer) adjudicatedData.get("PrecinctPortionId");
      if (precinctPortionId != null && !this.precinctPortions.containsKey(precinctPortionId)) {
        Logger.severe(
            "Precinct portion ID \"%d\" from CVR not found in manifest data!", precinctPortionId);
        throw new CvrParseException();
      }
      String precinctPortion = this.precinctPortions.get(precinctPortionId);
      String ballotTypeId = adjudicatedData.get("BallotTypeId").toString();

      if (precinct == null && precinctPortion != null) {
        precinct = precinctPortion;
      }

      ArrayList cardsList;
      // sometimes there is a "Cards" object at this level
      if (adjudicatedData.containsKey("Cards")) {
        cardsList = (ArrayList) adjudicatedData.get("Cards");
      } else {
        ArrayList<HashMap> oneCardList = new ArrayList<>(1);
        oneCardList.add(adjudicatedData);
        cardsList = oneCardList;
      }

      for (Object cardObject : cardsList) {
        HashMap card = (HashMap) cardObject;
        ArrayList contests = (ArrayList) card.get("Contests");

        // each contest object is a cvr
        for (Object contestObject : contests) {
          HashMap contest = (HashMap) contestObject;
          String contestId = contest.get("Id").toString();
          // skip this CVR if it's not for the contest we're interested in
          if (!contestId.equals(contestIdToLoad)) {
            continue;
          }
          // validate contest id
          if (!this.contests.containsKey(contestId)
              || !contestIdToCandidateNames.containsKey(contestId)) {
            Logger.severe("Unknown contest ID '%s' found while parsing CVR!", contestId);
            throw new CvrParseException();
          }
          ArrayList<Pair<Integer, String>> rankings = new ArrayList<>();
          // marks is an array of rankings
          ArrayList marks = (ArrayList) contest.get("Marks");
          for (Object rankingObject : marks) {
            HashMap rankingMap = (HashMap) rankingObject;
            // skip ambiguous rankings
            boolean isAmbiguous = (boolean) rankingMap.get("IsAmbiguous");
            if (isAmbiguous) {
              continue;
            }
            String dominionCandidateId = rankingMap.get("CandidateId").toString();
            String candidateName;
            if (dominionCandidateId.equals(source.getUndeclaredWriteInLabel())) {
              candidateName = Tabulator.UNDECLARED_WRITE_IN_OUTPUT_LABEL;
            } else {
              candidateName = config.getNameForCandidate(dominionCandidateId);
              if (candidateName == null) {
                unrecognizedCandidateCounts.merge(dominionCandidateId, 1, Integer::sum);
                continue;
              }
              Set<String> candidates = contestIdToCandidateNames.get(contestId);
              if (!candidates.contains(candidateName)) {
                Logger.severe(
                    "Candidate ID '%s' is not valid for contest '%s'!", candidateName, contestId);
                throw new CvrParseException();
              }
            }
            Integer rank = (Integer) rankingMap.get("Rank");
            Pair<Integer, String> ranking = new Pair<>(rank, candidateName);
            rankings.add(ranking);
          }
          // create the new cvr
          CastVoteRecord newCvr =
              new CastVoteRecord(
                  contestId,
                  tabulatorId,
                  batchId,
                  suppliedId,
                  precinct,
                  precinctPortion,
                  ballotTypeId,
                  rankings);
          castVoteRecords.add(newCvr);
        }
      }
      // provide some user feedback on the cvr count
      recordsParsed++;
      if (recordsParsed > 0 && recordsParsed % 50000 == 0) {
        Logger.info("Parsed %d cast vote records.", recordsParsed);
      }
    }
    return recordsParsed;
  }

  // Candidate data from a Dominion candidate manifest Json
  @SuppressWarnings({"FieldCanBeLocal", "unused", "RedundantSuppression"})
  static class Candidate {

    private final String name;
    private final String code;
    private final String contestId;

    Candidate(String name, String code, String contestId) {
      this.name = name;
      this.code = code;
      this.contestId = contestId;
    }

    public String getCode() {
      return code;
    }

    public String getContestId() {
      return contestId;
    }
  }

  // Contest data from a Dominion contest manifest Json
  @SuppressWarnings({"FieldCanBeLocal", "unused", "RedundantSuppression"})
  static class Contest {

    private final String name;
    private final String id;
    private final Integer numCandidates;
    private final Integer maxRanks;

    Contest(String name, String id, Integer numCandidates, Integer maxRanks) {
      this.name = name;
      this.id = id;
      this.numCandidates = numCandidates;
      this.maxRanks = maxRanks;
    }

    String getId() {
      return id;
    }

    Integer getMaxRanks() {
      return maxRanks;
    }
  }
}<|MERGE_RESOLUTION|>--- conflicted
+++ resolved
@@ -134,14 +134,8 @@
 
   // parse CVR JSON for records matching the specified contestId into CastVoteRecord objects and add
   // them to the input list
-<<<<<<< HEAD
-  // Populates precinctIds with all found precincts
-  void readCastVoteRecords(List<CastVoteRecord> castVoteRecords,
-                           String contestId, Set<String> precinctIds)
-=======
   @Override
   void readCastVoteRecords(List<CastVoteRecord> castVoteRecords, Set<String> precinctIds)
->>>>>>> e2b30616
       throws CvrParseException, UnrecognizedCandidatesException {
     // read metadata files for precincts, precinct portions, contest, and candidates
 
