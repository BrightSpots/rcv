/*
 * Universal RCV Tabulator
 * Copyright (c) 2017-2019 Bright Spots Developers.
 *
 * This program is free software: you can redistribute it and/or modify it under the terms of the
 * GNU Affero General Public License as published by the Free Software Foundation, either version 3
 * of the License, or (at your option) any later version.
 *
 * This program is distributed in the hope that it will be useful, but WITHOUT ANY WARRANTY;
 * without even the implied warranty of MERCHANTABILITY or FITNESS FOR A PARTICULAR PURPOSE.  See
 * the GNU Affero General Public License for more details.
 *
 * You should have received a copy of the GNU Affero General Public License along with this
 * program.  If not, see <http://www.gnu.org/licenses/>.
 */

/*
 * Purpose:
 * Wrapper for RawContestConfig object. This class adds logic for looking up rule enum
 * names, candidate names, various configuration utilities, and cast vote record objects.
 */

package network.brightspots.rcv;

import static network.brightspots.rcv.Utils.isNullOrBlank;

import java.io.File;
import java.math.BigDecimal;
import java.math.RoundingMode;
import java.nio.file.Paths;
import java.util.ArrayList;
import java.util.HashMap;
import java.util.HashSet;
import java.util.LinkedList;
import java.util.List;
import java.util.Map;
import java.util.Set;
import java.util.logging.Level;
import network.brightspots.rcv.RawContestConfig.CVRSource;
import network.brightspots.rcv.RawContestConfig.Candidate;
import network.brightspots.rcv.Tabulator.OvervoteRule;
import network.brightspots.rcv.Tabulator.TieBreakMode;
import network.brightspots.rcv.Tabulator.WinnerElectionMode;

class ContestConfig {
  // If any booleans are unspecified in config file, they should default to false no matter what
  static final String SUGGESTED_OUTPUT_DIRECTORY = "output";
  static final boolean SUGGESTED_TABULATE_BY_PRECINCT = false;
  static final boolean SUGGESTED_GENERATE_CDF_JSON = false;
  static final boolean SUGGESTED_CANDIDATE_EXCLUDED = false;
  static final boolean SUGGESTED_NON_INTEGER_WINNING_THRESHOLD = false;
  static final boolean SUGGESTED_HARE_QUOTA = false;
  static final boolean SUGGESTED_BATCH_ELIMINATION = false;
  static final boolean SUGGESTED_EXHAUST_ON_DUPLICATE_CANDIDATES = false;
  static final boolean SUGGESTED_TREAT_BLANK_AS_UNDECLARED_WRITE_IN = false;
  static final int SUGGESTED_NUMBER_OF_WINNERS = 1;
  static final int SUGGESTED_DECIMAL_PLACES_FOR_VOTE_ARITHMETIC = 4;
  static final BigDecimal SUGGESTED_MINIMUM_VOTE_THRESHOLD = BigDecimal.ZERO;
  static final int SUGGESTED_MAX_SKIPPED_RANKS_ALLOWED = 1;
  static final WinnerElectionMode SUGGESTED_WINNER_ELECTION_MODE = WinnerElectionMode.STANDARD;
  private static final int MIN_COLUMN_INDEX = 1;
  private static final int MAX_COLUMN_INDEX = 1000;
  private static final int MIN_ROW_INDEX = 1;
  private static final int MAX_ROW_INDEX = 100000;
  private static final int MIN_MAX_RANKINGS_ALLOWED = 1;
  private static final int MIN_MAX_SKIPPED_RANKS_ALLOWED = 0;
  private static final int MIN_NUMBER_OF_WINNERS = 1;
  private static final int MIN_DECIMAL_PLACES_FOR_VOTE_ARITHMETIC = 1;
  private static final int MAX_DECIMAL_PLACES_FOR_VOTE_ARITHMETIC = 20;
  private static final int MIN_MINIMUM_VOTE_THRESHOLD = 0;
  private static final int MAX_MINIMUM_VOTE_THRESHOLD = 1000000;
  private static final long MIN_RANDOM_SEED = -140737488355328L;
  private static final long MAX_RANDOM_SEED = 140737488355327L;
  private static final String CDF_PROVIDER = "CDF";
  private static final String JSON_EXTENSION = ".json";
  private static final String MAX_SKIPPED_RANKS_ALLOWED_UNLIMITED_OPTION = "unlimited";
  private static final String MAX_RANKINGS_ALLOWED_NUM_CANDIDATES_OPTION = "max";
  static final String SUGGESTED_MAX_RANKINGS_ALLOWED = MAX_RANKINGS_ALLOWED_NUM_CANDIDATES_OPTION;

  // underlying rawConfig object data
  final RawContestConfig rawConfig;
  // this is used if we have a permutation-based tie-break mode
  private final ArrayList<String> candidatePermutation = new ArrayList<>();
  private final Set<String> excludedCandidates = new HashSet<>();
  // path from which any relative paths should be resolved
  private final String sourceDirectory;
  // used for sequential multi-seat
  private final List<String> sequentialWinners = new LinkedList<>();
  // mapping from candidate code to full name
  private Map<String, String> candidateCodeToNameMap;
  // whether or not there are any validation errors
  private boolean isValid;

  // function: ContestConfig
  // purpose: create a new ContestConfig object
  // param: rawConfig underlying rawConfig object this object wraps
  // param: sourceDirectory folder to use for resolving relative paths
  private ContestConfig(RawContestConfig rawConfig, String sourceDirectory) {
    this.rawConfig = rawConfig;
    this.sourceDirectory = sourceDirectory;
  }

  // function: loadContestConfig
  // purpose: create ContestConfig from pre-populated rawConfig and default folder
  // returns: new ContestConfig object if checks pass otherwise null
  static ContestConfig loadContestConfig(RawContestConfig rawConfig, String sourceDirectory) {
    ContestConfig config = new ContestConfig(rawConfig, sourceDirectory);
    try {
      config.processCandidateData();
    } catch (Exception e) {
      Logger.log(Level.SEVERE, "Error processing candidate data:\n%s", e.toString());
      config = null;
    }
    return config;
  }

  // function: loadContestConfig
  // purpose: factory method to create ContestConfig from configPath
  // - create rawContestConfig from file - can fail for IO issues or invalid json
  // returns: new ContestConfig object if checks pass otherwise null
  static ContestConfig loadContestConfig(String configPath, boolean silentMode) {
    if (configPath == null) {
      Logger.log(Level.SEVERE, "No contest config path specified!");
      return null;
    }
    // config will hold the new ContestConfig if construction succeeds
    ContestConfig config = null;

    // rawConfig holds the basic contest config data parsed from json
    // this will be null if there is a problem loading it
    RawContestConfig rawConfig = JsonParser.readFromFile(configPath, RawContestConfig.class);
    if (rawConfig == null) {
      Logger.log(Level.SEVERE, "Failed to load contest config: %s", configPath);
    } else {
      if (!silentMode) {
        Logger.log(Level.INFO, "Successfully loaded contest config: %s", configPath);
      }
      // source folder will be the parent of configPath
      String parentFolder = new File(configPath).getParent();
      // if there is no parent folder use current working directory
      if (parentFolder == null) {
        parentFolder = System.getProperty("user.dir");
      }
      config = loadContestConfig(rawConfig, parentFolder);
    }
    return config;
  }

  static ContestConfig loadContestConfig(String configPath) {
    return loadContestConfig(configPath, false);
  }

  static boolean isCdf(CVRSource source) {
    return source.getProvider() != null && source.getProvider().toUpperCase().equals(CDF_PROVIDER)
        && source.getFilePath() != null && source.getFilePath().toLowerCase()
        .endsWith(JSON_EXTENSION);
  }

  // function: stringMatchesAnotherFieldValue(
  // purpose: Checks to make sure string value of one field doesn't match value of another field
  // param: string string to check
  // param: field field name of provided string
  // param: otherFieldValue string value of the other field
  // param: otherField name of the other field
  private static boolean stringMatchesAnotherFieldValue(
      String string, String field, String otherFieldValue, String otherField) {
    boolean match = false;
    if (!field.equals(otherField)) {
      if (!isNullOrBlank(otherFieldValue) && otherFieldValue.equalsIgnoreCase(string)) {
        match = true;
        Logger.log(
            Level.SEVERE,
            "\"%s\" can't be used as %s if it's also being used as %s!",
            string,
            field,
            otherField);
      }
    }
    return match;
  }

  // function: resolveConfigPath
  // purpose: given a path returns absolute path for use in File IO
  // param: path from this config file (cvr or output folder)
  // returns: resolved path
  String resolveConfigPath(String configPath) {
    // create File for IO operations
    File userFile = new File(configPath);
    // resolvedPath will be returned to caller
    String resolvedPath;
    if (userFile.isAbsolute()) {
      // path is already absolute so use as-is
      resolvedPath = userFile.getAbsolutePath();
    } else {
      // return sourceDirectory/configPath
      resolvedPath = Paths.get(sourceDirectory, configPath).toAbsolutePath().toString();
    }
    return resolvedPath;
  }

  RawContestConfig getRawConfig() {
    return rawConfig;
  }

  // function: validate
  // purpose: validate the correctness of the config data
  // returns any detected problems
  boolean validate() {
    Logger.log(Level.INFO, "Validating contest config...");
    isValid = true;
    validateTabulatorVersion();
    validateOutputSettings();
    validateCvrFileSources();
    validateCandidates();
    validateRules();
    if (isValid) {
      Logger.log(Level.INFO, "Contest config validation successful.");
    } else {
      Logger.log(
          Level.SEVERE,
          "Contest config validation failed! Please modify the contest config file and try again.\n"
              + "See config_file_documentation.txt for more details.");
    }

    return isValid;
  }

  private static void logErrorWithLocation(String message, String inputLocation) {
    message += inputLocation == null ? "!" : ": " + inputLocation;
    Logger.log(Level.SEVERE, message);
  }

  // Returns true if field value can't be converted to an int or isn't within supplied boundaries
  private static boolean fieldOutOfRangeOrNotInt(String value, String fieldName,
      Integer lowerBoundary, Integer upperBoundary, boolean isRequired) {
    return fieldOutOfRangeOrNotInt(value, fieldName, lowerBoundary, upperBoundary,
        isRequired,
        null);
  }

  // Returns true if field value can't be converted to an int or isn't within supplied boundaries
  private static boolean fieldOutOfRangeOrNotInt(String value, String fieldName,
      Integer lowerBoundary, Integer upperBoundary, boolean isRequired, String inputLocation) {
    lowerBoundary = lowerBoundary != null ? lowerBoundary : Integer.MIN_VALUE;
    upperBoundary = upperBoundary != null ? upperBoundary : Integer.MAX_VALUE;
    String message = String.format("%s must be an integer", fieldName);
    if (lowerBoundary.equals(upperBoundary)) {
      message += String.format(" equal to %d", lowerBoundary);
    } else {
      message += String.format(" from %d to %d", lowerBoundary, upperBoundary);
    }
    boolean stringValid = true;
    if (isNullOrBlank(value)) {
      if (isRequired) {
        stringValid = false;
        logErrorWithLocation(message, inputLocation);
      }
    } else {
      try {
        int stringInt = Integer.parseInt(value);
        if (stringInt < lowerBoundary || stringInt > upperBoundary) {
          if (!isRequired) {
            message += " if supplied";
          }
          stringValid = false;
          logErrorWithLocation(message, inputLocation);
        }
      } catch (NumberFormatException e) {
        if (!isRequired) {
          message += " if supplied";
        }
        stringValid = false;
        logErrorWithLocation(message, inputLocation);
      }
    }
    return !stringValid;
  }

  // Makes sure String input can be converted to a long, and checks that long against boundaries
  private void checkStringToLongWithBoundaries(String input, String inputName, Long lowerBoundary,
      Long upperBoundary, boolean isRequired) {
    lowerBoundary = lowerBoundary != null ? lowerBoundary : Long.MIN_VALUE;
    upperBoundary = upperBoundary != null ? upperBoundary : Long.MAX_VALUE;
    // "integer" in the mathematical sense, not the computer science sense
    String message = String.format("%s must be an integer", inputName);
    if (lowerBoundary.equals(upperBoundary)) {
      message += String.format(" equal to %d", lowerBoundary);
    } else {
      message += String.format(" from %d to %d", lowerBoundary, upperBoundary);
    }
    if (isNullOrBlank(input)) {
      if (isRequired) {
        invalidateAndLog(message, null);
      }
    } else {
      try {
        long stringLong = Long.parseLong(input);
        if (stringLong < lowerBoundary || stringLong > upperBoundary) {
          if (!isRequired) {
            message += " if supplied";
          }
          invalidateAndLog(message, null);
        }
      } catch (NumberFormatException e) {
        if (!isRequired) {
          message += " if supplied";
        }
        invalidateAndLog(message, null);
      }
    }
  }

  // version validation and migration logic goes here
  // e.g. unsupported versions would fail or be migrated
  // in this release we support only the current app version
  private void validateTabulatorVersion() {
    if (isNullOrBlank(getTabulatorVersion())) {
      isValid = false;
      Logger.log(Level.SEVERE, "tabulatorVersion is required!");
    } else {
      if (!getTabulatorVersion().equals(Main.APP_VERSION)) {
        isValid = false;
        Logger.log(Level.SEVERE, "tabulatorVersion %s not supported!", getTabulatorVersion());
      }
    }
    if (!isValid) {
      Logger.log(Level.SEVERE, "tabulatorVersion must be set to %s!", Main.APP_VERSION);
    }
  }

  private void validateOutputSettings() {
    if (isNullOrBlank(getContestName())) {
      isValid = false;
      Logger.log(Level.SEVERE, "contestName is required!");
    }
  }

  static boolean passesBasicCvrSourceValidation(CVRSource source) {
    boolean sourceValid = true;
    // perform checks on source input path
    if (isNullOrBlank(source.getFilePath())) {
      sourceValid = false;
      Logger.log(Level.SEVERE, "filePath is required for each cast vote record file!");
    } else {
      // ensure valid first vote column value
      if (fieldOutOfRangeOrNotInt(source.getFirstVoteColumnIndex(), "firstVoteColumnIndex",
          MIN_COLUMN_INDEX, MAX_COLUMN_INDEX, !isCdf(source), source.getFilePath())) {
        sourceValid = false;
      }

      // ensure valid first vote row value
      if (fieldOutOfRangeOrNotInt(source.getFirstVoteRowIndex(), "firstVoteRowIndex",
          MIN_ROW_INDEX, MAX_ROW_INDEX, !isCdf(source), source.getFilePath())) {
        sourceValid = false;
      }

      // ensure valid id column value
      if (fieldOutOfRangeOrNotInt(source.getIdColumnIndex(), "idColumnIndex",
          MIN_COLUMN_INDEX, MAX_COLUMN_INDEX, false, source.getFilePath())) {
        sourceValid = false;
      }

      // ensure valid precinct column value
      if (fieldOutOfRangeOrNotInt(
          source.getPrecinctColumnIndex(), "precinctColumnIndex", MIN_COLUMN_INDEX,
          MAX_COLUMN_INDEX, false, source.getFilePath())) {
        sourceValid = false;
      }
    }
    return sourceValid;
  }

  static boolean passesBasicCandidateValidation(Candidate candidate) {
    boolean candidateValid = true;
    if (isNullOrBlank(candidate.getName())) {
      candidateValid = false;
      Logger.log(Level.SEVERE, "A name is required for each candidate!");
    }
    return candidateValid;
  }

  // function: stringAlreadyInUseElsewhere
  // purpose: Checks to make sure string isn't reserved or used by other fields
  // param: string string to check
  // param: field field name of provided string
  private boolean stringAlreadyInUseElsewhere(String string, String field) {
    boolean inUse = false;
    for (String reservedString : TallyTransfers.RESERVED_STRINGS) {
      if (string.equalsIgnoreCase(reservedString)) {
        inUse = true;
        Logger.log(Level.SEVERE, "\"%s\" is a reserved term and can't be used for %s!", string,
            field);
        break;
      }
    }
    if (!inUse) {
      inUse = stringMatchesAnotherFieldValue(string, field, getOvervoteLabel(), "overvoteLabel")
          || stringMatchesAnotherFieldValue(string, field, getUndervoteLabel(), "undervoteLabel")
          || stringMatchesAnotherFieldValue(string, field, getUndeclaredWriteInLabel(),
          "undeclaredWriteInLabel");
    }
    return inUse;
  }

  // function: candidateStringAlreadyInUseElsewhere
  // purpose: Takes a candidate name or code and checks for conflicts with other name/codes or other
  //   strings that are already being used in some other way.
  // param: candidateString is a candidate name or code
  // param: field is either "name" or "code"
  // param: candidateStringsSeen is a running set of names/codes we've already encountered
  private boolean candidateStringAlreadyInUseElsewhere(
      String candidateString, String field, Set<String> candidateStringsSeen) {
    boolean inUse;
    if (candidateStringsSeen.contains(candidateString)) {
      inUse = true;
      Logger.log(
          Level.SEVERE, "Duplicate candidate %ss are not allowed: %s", field, candidateString);
    } else {
      inUse = stringAlreadyInUseElsewhere(candidateString, "a candidate " + field);
    }
    return inUse;
  }

  private void validateCvrFileSources() {
    if (rawConfig.cvrFileSources == null || rawConfig.cvrFileSources.isEmpty()) {
      isValid = false;
      Logger.log(Level.SEVERE, "Contest config must contain at least 1 cast vote record file!");
    } else {
      HashSet<String> cvrFilePathSet = new HashSet<>();
      for (CVRSource source : rawConfig.cvrFileSources) {
        if (!passesBasicCvrSourceValidation(source)) {
          isValid = false;
        }

        // full path to CVR
        String cvrPath =
            isNullOrBlank(source.getFilePath()) ? null : resolveConfigPath(source.getFilePath());

        // look for duplicate paths
        if (cvrFilePathSet.contains(cvrPath)) {
          isValid = false;
          Logger.log(
              Level.SEVERE, "Duplicate cast vote record filePaths are not allowed: %s", cvrPath);
        } else {
          cvrFilePathSet.add(cvrPath);
        }

        // ensure file exists
        if (cvrPath != null && !new File(cvrPath).exists()) {
          isValid = false;
          Logger.log(Level.SEVERE, "Cast vote record file not found: %s", cvrPath);
        }

        if (isCdf(source)) {
          // perform CDF checks
          if (rawConfig.cvrFileSources.size() != 1) {
            isValid = false;
            Logger.log(Level.SEVERE, "CDF files must be tabulated individually.");
          }
          if (isTabulateByPrecinctEnabled()) {
            isValid = false;
            Logger.log(Level.SEVERE, "tabulateByPrecinct may not be used with CDF files.");
          }
        } else {
          // perform ES&S checks
          if (isNullOrBlank(source.getPrecinctColumnIndex()) && isTabulateByPrecinctEnabled()) {
            isValid = false;
            Logger.log(
                Level.SEVERE,
                "precinctColumnIndex is required when tabulateByPrecinct is enabled: %s",
                cvrPath);
          }
        }
      }
    }
  }

  private void validateCandidates() {
    Set<String> candidateNameSet = new HashSet<>();
    Set<String> candidateCodeSet = new HashSet<>();

    for (Candidate candidate : rawConfig.candidates) {
      if (!passesBasicCandidateValidation(candidate)) {
        isValid = false;
      }

      if (!isNullOrBlank(candidate.getName())) {
        if (candidateStringAlreadyInUseElsewhere(
            candidate.getName(), "name", candidateNameSet)) {
          isValid = false;
        } else {
          candidateNameSet.add(candidate.getName());
        }
      }

      if (!isNullOrBlank(candidate.getCode())) {
        if (candidateStringAlreadyInUseElsewhere(candidate.getCode(), "code", candidateCodeSet)) {
          isValid = false;
        } else {
          candidateCodeSet.add(candidate.getCode());
        }
      }
    }

    if (candidateCodeSet.size() > 0 && candidateCodeSet.size() != candidateNameSet.size()) {
      isValid = false;
      Logger.log(
          Level.SEVERE,
          "If candidate codes are used, a unique code is required for each candidate!");
    }

    if (getNumDeclaredCandidates() < 1) {
      isValid = false;
      Logger.log(Level.SEVERE, "Contest config must contain at least 1 declared candidate!");
    } else if (getNumDeclaredCandidates() == excludedCandidates.size()) {
      isValid = false;
      Logger.log(Level.SEVERE, "Contest config must contain at least 1 non-excluded candidate!");
    }
  }

  private void validateRules() {
    if (getTiebreakMode() == TieBreakMode.MODE_UNKNOWN) {
      isValid = false;
      Logger.log(Level.SEVERE, "Invalid tiebreakMode!");
    }

    if (needsRandomSeed() && isNullOrBlank(getRandomSeedRaw())) {
      isValid = false;
      Logger.log(
          Level.SEVERE,
          "When tiebreakMode involves a random element, randomSeed must be supplied.");
    }
    checkStringToLongWithBoundaries(getRandomSeedRaw(), "randomSeed", MIN_RANDOM_SEED,
        MAX_RANDOM_SEED, false);

    if (getOvervoteRule() == OvervoteRule.RULE_UNKNOWN) {
      isValid = false;
      Logger.log(Level.SEVERE, "Invalid overvoteRule!");
    } else if (!isNullOrBlank(getOvervoteLabel())
        && getOvervoteRule() != Tabulator.OvervoteRule.EXHAUST_IMMEDIATELY
        && getOvervoteRule() != Tabulator.OvervoteRule.ALWAYS_SKIP_TO_NEXT_RANK) {
      isValid = false;
      Logger.log(
          Level.SEVERE,
          "When overvoteLabel is supplied, overvoteRule must be either exhaustImmediately "
              + "or alwaysSkipToNextRank!");
    }

    if (getWinnerElectionMode() == WinnerElectionMode.MODE_UNKNOWN) {
      isValid = false;
      Logger.log(Level.SEVERE, "Invalid winnerElectionMode!");
    }

    if (getMaxRankingsAllowed() == null || (getNumDeclaredCandidates() >= 1
        && getMaxRankingsAllowed() < MIN_MAX_RANKINGS_ALLOWED)) {
      isValid = false;
      Logger.log(
          Level.SEVERE,
          "maxRankingsAllowed must either be \"%s\" or an integer from %d to %d!",
          MAX_RANKINGS_ALLOWED_NUM_CANDIDATES_OPTION, MIN_MAX_RANKINGS_ALLOWED, Integer.MAX_VALUE);
    }

    if (getMaxSkippedRanksAllowed() == null
        || getMaxSkippedRanksAllowed() < MIN_MAX_SKIPPED_RANKS_ALLOWED) {
      isValid = false;
      Logger.log(
          Level.SEVERE,
          "maxSkippedRanksAllowed must either be \"%s\" or an integer from %d to %d!",
          MAX_SKIPPED_RANKS_ALLOWED_UNLIMITED_OPTION, MIN_MAX_SKIPPED_RANKS_ALLOWED,
          Integer.MAX_VALUE);
    }

    if (fieldOutOfRangeOrNotInt(getNumberOfWinnersRaw(), "numberOfWinners",
        MIN_NUMBER_OF_WINNERS, getNumDeclaredCandidates() < 1 ? null : getNumDeclaredCandidates(),
        true)) {
      isValid = false;
    }

    if (fieldOutOfRangeOrNotInt(getDecimalPlacesForVoteArithmeticRaw(),
        "decimalPlacesForVoteArithmetic",
        MIN_DECIMAL_PLACES_FOR_VOTE_ARITHMETIC, MAX_DECIMAL_PLACES_FOR_VOTE_ARITHMETIC, true)) {
      isValid = false;
    }

    if (fieldOutOfRangeOrNotInt(getMinimumVoteThresholdRaw(), "minimumVoteThreshold",
        MIN_MINIMUM_VOTE_THRESHOLD, MAX_MINIMUM_VOTE_THRESHOLD, true)) {
      isValid = false;
    }

    // If this is a multi-seat contest, we validate a couple extra parameters.
    if (Utils.isInt(getNumberOfWinnersRaw()) && getNumberOfWinners() > 1) {
      if (isSingleSeatContinueUntilTwoCandidatesRemainEnabled()) {
        isValid = false;
        Logger.log(
            Level.SEVERE,
            "winnerElectionMode can't be singleSeatContinueUntilTwoCandidatesRemain in a "
                + "multi-seat contest!");
      }

      if (isBatchEliminationEnabled()) {
        isValid = false;
        Logger.log(Level.SEVERE, "batchElimination can't be true in a multi-seat contest!");
      }
    } else {
      if (isMultiSeatSequentialWinnerTakesAllEnabled()) {
        isValid = false;
        Logger.log(
            Level.SEVERE,
            "winnerElectionMode can't be multiSeatSequentialWinnerTakesAll in a single-seat " +
                "contest!");
      } else if (isMultiSeatBottomsUpEnabled()) {
        isValid = false;
        Logger.log(
            Level.SEVERE,
            "winnerElectionMode can't be multiSeatBottomsUp in a single-seat contest!");
      } else if (isMultiSeatAllowOnlyOneWinnerPerRoundEnabled()) {
        isValid = false;
        Logger.log(
            Level.SEVERE,
            "winnerElectionMode can't be multiSeatAllowOnlyOneWinnerPerRound in a single-seat "
                + "contest!");
      }

      if (isHareQuotaEnabled()) {
        isValid = false;
        Logger.log(Level.SEVERE, "hareQuota can only be true in a multi-seat contest!");
      }
    }

    if (isMultiSeatBottomsUpEnabled() && isBatchEliminationEnabled()) {
      isValid = false;
      Logger.log(
          Level.SEVERE,
          "batchElimination can't be true when winnerElectionMode is multiSeatBottomsUp!");
    }

<<<<<<< HEAD
=======
    if (fieldOutOfRangeOrNotInt(getRandomSeedRaw(), "randomSeed", MIN_RANDOM_SEED, null,
        false)) {
      isValid = false;
    }

>>>>>>> a4ba2f7e
    if (!isNullOrBlank(getOvervoteLabel()) && stringAlreadyInUseElsewhere(getOvervoteLabel(),
        "overvoteLabel")) {
      isValid = false;
    }
    if (!isNullOrBlank(getUndervoteLabel()) && stringAlreadyInUseElsewhere(getUndervoteLabel(),
        "undervoteLabel")) {
      isValid = false;
    }
    if (!isNullOrBlank(getUndeclaredWriteInLabel())
        && stringAlreadyInUseElsewhere(getUndeclaredWriteInLabel(), "undeclaredWriteInLabel")) {
      isValid = false;
    }

    if (isTreatBlankAsUndeclaredWriteInEnabled() && isNullOrBlank(getUndeclaredWriteInLabel())) {
      isValid = false;
      Logger.log(
          Level.SEVERE,
          "undeclaredWriteInLabel must be supplied if treatBlankAsUndeclaredWriteIn is true!");
    }
  }

  private String getNumberOfWinnersRaw() {
    return rawConfig.rules.numberOfWinners;
  }

  // function: getNumberWinners
  // purpose: how many winners for this contest
  // returns: number of winners
  Integer getNumberOfWinners() {
    return Integer.parseInt(getNumberOfWinnersRaw());
  }

  void setNumberOfWinners(int numberOfWinners) {
    rawConfig.rules.numberOfWinners = Integer.toString(numberOfWinners);
  }

  List<String> getSequentialWinners() {
    return sequentialWinners;
  }

  void addSequentialWinner(String winner) {
    sequentialWinners.add(winner);
  }

  private String getDecimalPlacesForVoteArithmeticRaw() {
    return rawConfig.rules.decimalPlacesForVoteArithmetic;
  }

  // function: getDecimalPlacesForVoteArithmetic
  // purpose: how many places to round votes to after performing fractional vote transfers
  // returns: number of places to round to
  Integer getDecimalPlacesForVoteArithmetic() {
    return Integer.parseInt(getDecimalPlacesForVoteArithmeticRaw());
  }

  WinnerElectionMode getWinnerElectionMode() {
    WinnerElectionMode mode = WinnerElectionMode.getByLabel(rawConfig.rules.winnerElectionMode);
    return mode == null ? WinnerElectionMode.MODE_UNKNOWN : mode;
  }

  boolean isSingleSeatContinueUntilTwoCandidatesRemainEnabled() {
    return getWinnerElectionMode()
        == WinnerElectionMode.SINGLE_SEAT_CONTINUE_UNTIL_TWO_CANDIDATES_REMAIN;
  }

  boolean isMultiSeatAllowOnlyOneWinnerPerRoundEnabled() {
    return getWinnerElectionMode() == WinnerElectionMode.MULTI_SEAT_ALLOW_ONLY_ONE_WINNER_PER_ROUND;
  }

  boolean isMultiSeatBottomsUpEnabled() {
    return getWinnerElectionMode() == WinnerElectionMode.MULTI_SEAT_BOTTOMS_UP;
  }

  boolean isMultiSeatSequentialWinnerTakesAllEnabled() {
    return getWinnerElectionMode() == WinnerElectionMode.MULTI_SEAT_SEQUENTIAL_WINNER_TAKES_ALL;
  }

  boolean isNonIntegerWinningThresholdEnabled() {
    return rawConfig.rules.nonIntegerWinningThreshold;
  }

  boolean isHareQuotaEnabled() {
    return rawConfig.rules.hareQuota;
  }

  // function: divide
  // purpose: perform a division operation according to the config settings
  // param: dividend is the numerator in the division operation
  // param: divisor is the denominator in the division operation
  // returns: the quotient
  BigDecimal divide(BigDecimal dividend, BigDecimal divisor) {
    return dividend.divide(divisor, getDecimalPlacesForVoteArithmetic(), RoundingMode.DOWN);
  }

  BigDecimal multiply(BigDecimal multiplier, BigDecimal multiplicand) {
    return multiplier
        .multiply(multiplicand)
        .setScale(getDecimalPlacesForVoteArithmetic(), RoundingMode.DOWN);
  }

  // function: getOutputDirectoryRaw
  // purpose: getter for outputDirectory
  // returns: raw string from config or falls back to user folder if none is set
  String getOutputDirectoryRaw() {
    // outputDirectory is where output files should be written
    return rawConfig.outputSettings.outputDirectory;
  }

  // function: getOutputDirectory
  // purpose: get the directory location where output files should be written
  // returns: path to directory where output files should be written
  String getOutputDirectory() {
    return resolveConfigPath(getOutputDirectoryRaw());
  }

  private String getTabulatorVersion() {
    return rawConfig.tabulatorVersion;
  }

  // function: getContestName
  // purpose: getter for contestName
  // returns: contest name
  String getContestName() {
    return rawConfig.outputSettings.contestName;
  }

  // function: getContestJurisdiction
  // purpose: getter for contestJurisdiction
  // returns: contest jurisdiction name
  String getContestJurisdiction() {
    return rawConfig.outputSettings.contestJurisdiction;
  }

  // function: getContestOffice
  // purpose: getter for contestOffice
  // returns: contest office name
  String getContestOffice() {
    return rawConfig.outputSettings.contestOffice;
  }

  // function: getContestDate
  // purpose: getter for contestDate
  // returns: contest date
  String getContestDate() {
    return rawConfig.outputSettings.contestDate;
  }

  // function: isTabulateByPrecinctEnabled
  // purpose: getter for tabulateByPrecinct
  // returns: true if and only if we should tabulate by precinct
  boolean isTabulateByPrecinctEnabled() {
    return rawConfig.outputSettings.tabulateByPrecinct;
  }

  boolean isGenerateCdfJsonEnabled() {
    return rawConfig.outputSettings.generateCdfJson;
  }

  // Converts a String to an Integer and also allows for an additional option as valid input
  private Integer stringToIntWithOption(String rawInput, String optionFlag, Integer optionResult) {
    Integer intValue;
    if (isNullOrBlank(rawInput)) {
      intValue = null;
    } else if (rawInput.equalsIgnoreCase(optionFlag)) {
      intValue = optionResult;
    } else {
      try {
        intValue = Integer.parseInt(rawInput);
      } catch (NumberFormatException e) {
        intValue = null;
      }
    }
    return intValue;
  }

  private String getMaxRankingsAllowedRaw() {
    return rawConfig.rules.maxRankingsAllowed;
  }

  // function: getMaxRankingsAllowed
  // purpose: getter for maxRankingsAllowed
  // returns: max rankings allowed
  Integer getMaxRankingsAllowed() {
    return stringToIntWithOption(
        getMaxRankingsAllowedRaw(),
        MAX_RANKINGS_ALLOWED_NUM_CANDIDATES_OPTION,
        getNumDeclaredCandidates());
  }

  // function: isBatchEliminationEnabled
  // purpose: getter for batchElimination
  // returns: true if and only if we should use batch elimination
  boolean isBatchEliminationEnabled() {
    return rawConfig.rules.batchElimination;
  }

  // function: numDeclaredCandidates
  // purpose: calculate the number of declared candidates from the contest configuration
  // returns: the number of declared candidates from the contest configuration
  int getNumDeclaredCandidates() {
    // num will contain the resulting number of candidates
    int num = getCandidateCodeList().size();
    if (!isNullOrBlank(getUndeclaredWriteInLabel())
        && getCandidateCodeList().contains(getUndeclaredWriteInLabel())) {
      num--;
    }
    return num;
  }

  // function: numCandidates
  // purpose: return number of candidates including UWIs as a candidate if they are in use
  // num will contain the resulting number of candidates
  int getNumCandidates() {
    return getCandidateCodeList().size();
  }

  boolean candidateIsExcluded(String candidate) {
    return excludedCandidates.contains(candidate);
  }

  // function: getOvervoteRule
  // purpose: return overvote rule enum to use
  // returns: overvote rule to use for this config
  OvervoteRule getOvervoteRule() {
    OvervoteRule rule = OvervoteRule.getByLabel(rawConfig.rules.overvoteRule);
    return rule == null ? OvervoteRule.RULE_UNKNOWN : rule;
  }

  private String getMinimumVoteThresholdRaw() {
    return rawConfig.rules.minimumVoteThreshold;
  }

  // function: getMinimumVoteThreshold
  // purpose: getter for minimumVoteThreshold rule
  // returns: minimum vote threshold to use or default value if it's not specified
  BigDecimal getMinimumVoteThreshold() {
    return new BigDecimal(getMinimumVoteThresholdRaw());
  }

  private String getMaxSkippedRanksAllowedRaw() {
    return rawConfig.rules.maxSkippedRanksAllowed;
  }

  // function: getMaxSkippedRanksAllowed
  // purpose: getter for maxSkippedRanksAllowed rule
  // returns: max skipped ranks allowed in this config
  Integer getMaxSkippedRanksAllowed() {
    return stringToIntWithOption(
        getMaxSkippedRanksAllowedRaw(),
        MAX_SKIPPED_RANKS_ALLOWED_UNLIMITED_OPTION,
        Integer.MAX_VALUE);
  }

  // function: getUndeclaredWriteInLabel
  // purpose: getter for UWI label
  // returns: UWI label for this config
  String getUndeclaredWriteInLabel() {
    return rawConfig.rules.undeclaredWriteInLabel;
  }

  // function: getOvervoteLabel
  // purpose: getter for overvote label rule
  // returns: overvote label for this config
  String getOvervoteLabel() {
    return rawConfig.rules.overvoteLabel;
  }

  // function: getUndervoteLabel
  // purpose: getter for undervote label
  // returns: undervote label for this config
  String getUndervoteLabel() {
    return rawConfig.rules.undervoteLabel;
  }

  // function: getTiebreakMode
  // purpose: return tiebreak mode to use
  // returns: tiebreak mode to use for this config
  TieBreakMode getTiebreakMode() {
    TieBreakMode mode = TieBreakMode.getByLabel(rawConfig.rules.tiebreakMode);
    return mode == null ? TieBreakMode.MODE_UNKNOWN : mode;
  }

  private String getRandomSeedRaw() {
    return rawConfig.rules.randomSeed;
  }

  Long getRandomSeed() {
    return Long.parseLong(getRandomSeedRaw());
  }

  boolean needsRandomSeed() {
    return getTiebreakMode() == TieBreakMode.RANDOM ||
        getTiebreakMode() == TieBreakMode.PREVIOUS_ROUND_COUNTS_THEN_RANDOM ||
        getTiebreakMode() == TieBreakMode.GENERATE_PERMUTATION;
  }

  // function: isTreatBlankAsUndeclaredWriteInEnabled
  // purpose: getter for treatBlankAsUndeclaredWriteIn rule
  // returns: true if we are to treat blank cell as UWI
  boolean isTreatBlankAsUndeclaredWriteInEnabled() {
    return rawConfig.rules.treatBlankAsUndeclaredWriteIn;
  }

  // function: isExhaustOnDuplicateCandidateEnabled
  // purpose: getter for exhaustOnDuplicateCandidate rule
  // returns: true if tabulation should exhaust ballot when encountering a duplicate candidate
  boolean isExhaustOnDuplicateCandidateEnabled() {
    return rawConfig.rules.exhaustOnDuplicateCandidate;
  }

  // function: getCandidateCodeList
  // purpose: return list of candidate codes for this config
  // returns: return list of candidate codes for this config
  Set<String> getCandidateCodeList() {
    return candidateCodeToNameMap.keySet();
  }

  // function: getNameForCandidateCode
  // purpose: look up full candidate name given a candidate code
  // param: code the code of the candidate whose name we want to look up
  // returns: the full candidate name for the given candidate code
  String getNameForCandidateCode(String code) {
    return candidateCodeToNameMap.get(code);
  }

  // function: getCandidatePermutation
  // purpose: getter for ordered list of candidates for tie-breaking
  // returns: ordered list of candidates
  ArrayList<String> getCandidatePermutation() {
    return candidatePermutation;
  }

  void setCandidateExclusionStatus(String candidateCode, boolean excluded) {
    if (excluded) {
      excludedCandidates.add(candidateCode);
    } else {
      excludedCandidates.remove(candidateCode);
    }
  }

  // function: processCandidateData
  // purpose: perform pre-processing on candidates:
  // 1) if there are any CDF input sources extract candidates names from them
  // 2) build map of candidate ID to candidate name
  // 3) generate tie-break ordering if needed
  private void processCandidateData() {
    candidateCodeToNameMap = new HashMap<>();

    for (RawContestConfig.CVRSource source : rawConfig.cvrFileSources) {
      // for any CDF sources extract candidate names
      if (isCdf(source)) {
        // cvrPath is the resolved path to this source
        String cvrPath = resolveConfigPath(source.getFilePath());
        CommonDataFormatReader reader = new CommonDataFormatReader(cvrPath, this);
        candidateCodeToNameMap = reader.getCandidates();
        candidatePermutation.addAll(candidateCodeToNameMap.keySet());
      }
    }

    if (rawConfig.candidates != null) {
      for (RawContestConfig.Candidate candidate : rawConfig.candidates) {
        String code = candidate.getCode();
        String name = candidate.getName();
        if (isNullOrBlank(code)) {
          code = name;
        }

        // duplicate names or codes get caught in validation
        candidateCodeToNameMap.put(code, name);
        candidatePermutation.add(code);
        if (candidate.isExcluded()) {
          excludedCandidates.add(code);
        }
      }
    }

    String uwiLabel = getUndeclaredWriteInLabel();
    if (!isNullOrBlank(uwiLabel)) {
      candidateCodeToNameMap.put(uwiLabel, uwiLabel);
    }
  }
}<|MERGE_RESOLUTION|>--- conflicted
+++ resolved
@@ -532,6 +532,11 @@
     }
     checkStringToLongWithBoundaries(getRandomSeedRaw(), "randomSeed", MIN_RANDOM_SEED,
         MAX_RANDOM_SEED, false);
+    // TODO
+//    if (fieldOutOfRangeOrNotInt(getRandomSeedRaw(), "randomSeed", MIN_RANDOM_SEED, null,
+//        false)) {
+//      isValid = false;
+//    }
 
     if (getOvervoteRule() == OvervoteRule.RULE_UNKNOWN) {
       isValid = false;
@@ -634,14 +639,6 @@
           "batchElimination can't be true when winnerElectionMode is multiSeatBottomsUp!");
     }
 
-<<<<<<< HEAD
-=======
-    if (fieldOutOfRangeOrNotInt(getRandomSeedRaw(), "randomSeed", MIN_RANDOM_SEED, null,
-        false)) {
-      isValid = false;
-    }
-
->>>>>>> a4ba2f7e
     if (!isNullOrBlank(getOvervoteLabel()) && stringAlreadyInUseElsewhere(getOvervoteLabel(),
         "overvoteLabel")) {
       isValid = false;
