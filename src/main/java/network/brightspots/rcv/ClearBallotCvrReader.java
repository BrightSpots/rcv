/*
 * RCTab
 * Copyright (c) 2017-2023 Bright Spots Developers.
 *
 * This Source Code Form is subject to the terms of the Mozilla Public
 * License, v. 2.0. If a copy of the MPL was not distributed with this
 * file, You can obtain one at https://mozilla.org/MPL/2.0/.
 */

/*
 * Purpose: Parses Clear Ballot CVR files into CastVoteRecords.
 * Design: Clear Ballot data is stored in .csv files one row per csv.  This class uses a buffered
 * (streaming) file reader which should be able to parse files of any size.
 * Conditions: When reading Clear Ballot CVR data.
 * Version history: see https://github.com/BrightSpots/rcv.
 */

package network.brightspots.rcv;

import java.io.BufferedReader;
import java.io.FileNotFoundException;
import java.io.FileReader;
import java.io.IOException;
import java.nio.charset.StandardCharsets;
import java.util.ArrayList;
import java.util.HashMap;
import java.util.List;
import java.util.Map;
import java.util.Set;
import javafx.util.Pair;
import network.brightspots.rcv.CastVoteRecord.CvrParseException;

class ClearBallotCvrReader extends BaseCvrReader {
  ClearBallotCvrReader(ContestConfig config, RawContestConfig.CvrSource source) {
    super(config, source);
  }

  @Override
  public String readerName() {
    return "Clear Ballot";
  }

  // parse Cvr json into CastVoteRecord objects and append them to the input castVoteRecords list
  // see Clear Ballot 2.1 RCV Format Specification for details
  @Override
<<<<<<< HEAD
  void readCastVoteRecords(List<CastVoteRecord> castVoteRecords)
      throws CvrParseException, UnrecognizedCandidatesException, IOException {
=======
  void readCastVoteRecords(List<CastVoteRecord> castVoteRecords, Set<String> precinctIds)
      throws CvrParseException, IOException {
>>>>>>> 009a0752
    BufferedReader csvReader;
    try {
      csvReader = new BufferedReader(new FileReader(this.cvrPath, StandardCharsets.UTF_8));
      // each "choice column" in the input Csv corresponds to a unique ranking: candidate+rank pair
      // we parse these rankings from the header row into a map for lookup during CVR parsing
      String firstRow = csvReader.readLine();
      if (firstRow == null) {
        Logger.severe("No header row found in cast vote record file: %s", this.cvrPath);
        throw new CvrParseException();
      }
      String[] headerData = firstRow.split(",");
      if (headerData.length < CvrColumnField.ChoicesBegin.ordinal()) {
        Logger.severe("No choice columns found in cast vote record file: %s", this.cvrPath);
        throw new CvrParseException();
      }
      Map<Integer, Pair<Integer, String>> columnIndexToRanking = new HashMap<>();
      for (int columnIndex = CvrColumnField.ChoicesBegin.ordinal();
          columnIndex < headerData.length;
          columnIndex++) {
        String choiceColumnHeader = headerData[columnIndex];
        String[] choiceFields = choiceColumnHeader.split(":");
        // validate field count
        if (choiceFields.length != RcvChoiceHeaderField.FIELD_COUNT.ordinal()) {
          Logger.severe(
              "Wrong number of choice header fields in cast vote record file: %s", this.cvrPath);
          throw new CvrParseException();
        }
        // filter by contest
        String contestName = choiceFields[RcvChoiceHeaderField.CONTEST_NAME.ordinal()];
        if (!contestName.equals(source.getContestId())) {
          continue;
        }
        // validate and store the ranking associated with this choice column
        String choiceName = choiceFields[RcvChoiceHeaderField.CHOICE_NAME.ordinal()];
        if (choiceName.equals(source.getUndeclaredWriteInLabel())) {
          choiceName = Tabulator.UNDECLARED_WRITE_IN_OUTPUT_LABEL;
        }
        Integer rank = Integer.parseInt(choiceFields[RcvChoiceHeaderField.RANK.ordinal()]);
        if (rank > this.config.getMaxRankingsAllowed()) {
          Logger.severe(
              "Rank: %d exceeds max rankings allowed in config: %d",
              rank, this.config.getMaxRankingsAllowed());
          throw new CvrParseException();
        }
        columnIndexToRanking.put(columnIndex, new Pair<>(rank, choiceName));
      }
      // read all remaining rows and create CastVoteRecords for each one
      while (true) {
        String row = csvReader.readLine();
        if (row == null) {
          break;
        }
        // parse rankings
        String[] cvrData = row.split(",");
        ArrayList<Pair<Integer, String>> rankings = new ArrayList<>();
        for (var entry : columnIndexToRanking.entrySet()) {
          if (Integer.parseInt(cvrData[entry.getKey()]) == 1) {
            // user marked this column
            rankings.add(entry.getValue());
          }
        }
        // create the cast vote record
        CastVoteRecord castVoteRecord =
            new CastVoteRecord(
                source.getContestId(),
                cvrData[CvrColumnField.ScanComputerName.ordinal()],
                null,
                cvrData[CvrColumnField.BallotID.ordinal()],
                cvrData[CvrColumnField.PrecinctID.ordinal()],
                null,
                cvrData[CvrColumnField.BallotStyleID.ordinal()],
                rankings);

        castVoteRecords.add(castVoteRecord);
        // provide some user feedback on the Cvr count
        if (castVoteRecords.size() % 50000 == 0) {
          Logger.info("Parsed %d cast vote records.", castVoteRecords.size());
        }
      }
      csvReader.close();
    } catch (FileNotFoundException exception) {
      Logger.severe("Cast vote record file not found!\n%s", exception);
    }
  }

  // These values correspond to the data in Clear Vote Cvr Csv columns
  @SuppressWarnings({"unused", "RedundantSuppression"})
  public enum CvrColumnField {
    RowNumber,
    BoxID,
    BoxPosition,
    BallotID,
    PrecinctID,
    BallotStyleID,
    PrecinctStyleName,
    ScanComputerName,
    Status,
    Remade,
    ChoicesBegin
  }

  // These values correspond to the data in Clear Vote Rcv choice column header fields
  @SuppressWarnings({"unused", "RedundantSuppression"})
  public enum RcvChoiceHeaderField {
    HEADER,
    CONTEST_NAME,
    RANK,
    VOTE_RULE,
    CHOICE_NAME,
    PARTY_NAME,
    FIELD_COUNT
  }
}<|MERGE_RESOLUTION|>--- conflicted
+++ resolved
@@ -43,13 +43,8 @@
   // parse Cvr json into CastVoteRecord objects and append them to the input castVoteRecords list
   // see Clear Ballot 2.1 RCV Format Specification for details
   @Override
-<<<<<<< HEAD
   void readCastVoteRecords(List<CastVoteRecord> castVoteRecords)
-      throws CvrParseException, UnrecognizedCandidatesException, IOException {
-=======
-  void readCastVoteRecords(List<CastVoteRecord> castVoteRecords, Set<String> precinctIds)
       throws CvrParseException, IOException {
->>>>>>> 009a0752
     BufferedReader csvReader;
     try {
       csvReader = new BufferedReader(new FileReader(this.cvrPath, StandardCharsets.UTF_8));
