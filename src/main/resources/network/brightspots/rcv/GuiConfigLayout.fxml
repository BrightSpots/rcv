<?xml version="1.0" encoding="UTF-8"?>

<!--
  ~ RCTab
  ~ Copyright (c) 2017-2023 Bright Spots Developers.
  ~
  ~ This Source Code Form is subject to the terms of the Mozilla Public
  ~ License, v. 2.0. If a copy of the MPL was not distributed with this
  ~ file, You can obtain one at https://mozilla.org/MPL/2.0/.
  -->
<!--suppress JavaFxRedundantPropertyValue -->

<?import javafx.geometry.*?>
<?import javafx.scene.control.*?>
<?import javafx.scene.layout.*?>
<?import javafx.scene.text.*?>

<ScrollPane maxHeight="-Infinity" maxWidth="-Infinity" minHeight="-Infinity" minWidth="-Infinity" prefHeight="955.0" prefWidth="1165.0" stylesheets="/network/brightspots/rcv/GuiStyles.css" xmlns="http://javafx.com/javafx/17.0.2-ea" xmlns:fx="http://javafx.com/fxml/1" fx:controller="network.brightspots.rcv.GuiConfigController">
  <BorderPane maxHeight="-Infinity" maxWidth="-Infinity" minHeight="-Infinity" minWidth="-Infinity" prefHeight="955.0" prefWidth="1165.0">
    <top>
      <VBox BorderPane.alignment="TOP_LEFT">
        <MenuBar fx:id="menuBar">
          <Menu mnemonicParsing="false" text="File">
            <MenuItem mnemonicParsing="false" onAction="#menuItemNewConfigClicked" text="New" />
            <MenuItem mnemonicParsing="false" onAction="#menuItemLoadConfigClicked" text="Load..." />
            <MenuItem mnemonicParsing="false" onAction="#menuItemSaveClicked" text="Save..." />
            <SeparatorMenuItem mnemonicParsing="false" />
            <MenuItem mnemonicParsing="false" onAction="#menuItemExitClicked" text="Exit" />
          </Menu>
          <Menu mnemonicParsing="false" text="Tabulation">
            <MenuItem mnemonicParsing="false" onAction="#menuItemValidateClicked" text="Validate" />
            <MenuItem mnemonicParsing="false" onAction="#menuItemTabulateClicked" text="Tabulate" />
          </Menu>
          <Menu mnemonicParsing="false" text="Conversion">
            <MenuItem mnemonicParsing="false" onAction="#menuItemConvertToCdfClicked" text="Convert CVRs in Current Config to CDF" />
          </Menu>
          <Menu mnemonicParsing="false" text="Help">
            <MenuItem mnemonicParsing="false" onAction="#menuItemOpenHelpClicked" text="Open Help Manual" />
          </Menu>
        </MenuBar>
        <HBox alignment="CENTER_LEFT">
            <Label fx:id="labelCurrentlyLoaded">
              <padding>
                <Insets bottom="8.0" left="8.0" right="8.0" top="8.0" />
              </padding>
            </Label>
            <Region HBox.hgrow="ALWAYS" />
            <Label fx:id="labelVersion" alignment="CENTER_RIGHT" minWidth="200.0">
              <padding>
                <Insets bottom="8.0" left="8.0" right="8.0" top="8.0" />
              </padding>
            </Label>
        </HBox>
      </VBox>
    </top>
    <center>
      <VBox BorderPane.alignment="CENTER">
        <TabPane fx:id="tabPane" minHeight="450.0" tabClosingPolicy="UNAVAILABLE">
          <Tab fx:id="tabContestInfo" text="Contest Info">
            <VBox>
              <VBox maxWidth="450.0" styleClass="bordered-box">
                <HBox alignment="CENTER_LEFT" spacing="4.0">
                  <Label prefWidth="130" text="Contest Name *" />
                  <TextField fx:id="textFieldContestName" prefWidth="300.0" />
                  <padding>
                    <Insets bottom="4.0" left="4.0" right="4.0" top="4.0" />
                  </padding>
                </HBox>
                <HBox alignment="CENTER_LEFT" spacing="4.0">
                  <Label prefWidth="130" text="Contest Date" />
                  <DatePicker fx:id="datePickerContestDate" editable="false" prefWidth="150.0" />
                  <Button mnemonicParsing="false" onAction="#buttonClearDatePickerContestDateClicked" text="Clear" />
                  <padding>
                    <Insets bottom="4.0" left="4.0" right="4.0" top="4.0" />
                  </padding>
                </HBox>
                <HBox alignment="CENTER_LEFT" spacing="4.0">
                  <Label prefWidth="130" text="Contest Jurisdiction" />
                  <TextField fx:id="textFieldContestJurisdiction" prefWidth="300.0" />
                  <padding>
                    <Insets bottom="4.0" left="4.0" right="4.0" top="4.0" />
                  </padding>
                </HBox>
                <HBox alignment="CENTER_LEFT" spacing="4.0">
                  <Label prefWidth="130" text="Contest Office" />
                  <TextField fx:id="textFieldContestOffice" prefWidth="300.0" />
                  <padding>
                    <Insets bottom="4.0" left="4.0" right="4.0" top="4.0" />
                  </padding>
                </HBox>
                <HBox alignment="CENTER_LEFT" spacing="4.0">
                  <Label prefWidth="130.0" text="Rules Description" />
                  <TextField fx:id="textFieldRulesDescription" prefWidth="300.0" />
                  <padding>
                    <Insets bottom="4.0" left="4.0" right="4.0" top="4.0" />
                  </padding>
                </HBox>
                <padding>
                  <Insets bottom="4.0" left="4.0" right="4.0" top="4.0" />
                </padding>
                <VBox.margin>
                  <Insets bottom="8.0" left="8.0" right="4.0" />
                </VBox.margin>
              </VBox>
              <padding>
                <Insets top="12.0" />
              </padding>
            </VBox>
          </Tab>
          <Tab fx:id="tabCvrFiles" text="CVR Files">
            <VBox>
              <VBox maxWidth="700.0" styleClass="bordered-box, disableWhileEditingTable">
                <HBox alignment="CENTER_LEFT" spacing="4.0">
                  <Label style="-fx-font-weight: bold" text="Add CVR File" />
                  <Region prefHeight="25.0" HBox.hgrow="ALWAYS" />
                  <Button fx:id="buttonAddCvrFile" mnemonicParsing="false" onAction="#buttonAddCvrFileClicked" text="Add" />
                  <Button mnemonicParsing="false" onAction="#buttonClearCvrFieldsClicked" text="Clear" />
                  <padding>
                    <Insets bottom="4.0" left="4.0" right="4.0" top="4.0" />
                  </padding>
                </HBox>
                <Separator>
                  <padding>
                    <Insets bottom="8.0" top="8.0" />
                  </padding>
                </Separator>
                <HBox alignment="CENTER_LEFT" spacing="4.0">
                  <VBox spacing="4.0">
                    <HBox alignment="CENTER_LEFT" spacing="4.0">
                      <Label prefWidth="110.0" text="Provider *" />
                      <ChoiceBox fx:id="choiceCvrProvider" prefWidth="160.0" />
                      <padding>
                        <Insets bottom="4.0" left="4.0" right="4.0" top="4.0" />
                      </padding>
                    </HBox>
                    <HBox alignment="CENTER_LEFT" spacing="4.0">
                      <Label prefWidth="110.0" text="Contest ID *" />
                      <TextField fx:id="textFieldCvrContestId" prefHeight="25.0" prefWidth="160.0" />
                      <padding>
                        <Insets bottom="4.0" left="4.0" right="4.0" top="4.0" />
                      </padding>
                    </HBox>
                    <HBox alignment="CENTER_LEFT" spacing="4.0">
                      <Label prefWidth="130.0" text="First Vote Column *" />
                      <TextField fx:id="textFieldCvrFirstVoteCol" prefHeight="25.0" prefWidth="40.0" />
                      <padding>
                        <Insets bottom="4.0" left="4.0" right="4.0" top="4.0" />
                      </padding>
                    </HBox>
                    <HBox alignment="CENTER_LEFT" spacing="4.0">
                      <Label prefWidth="130.0" text="First Vote Row *" />
                      <TextField fx:id="textFieldCvrFirstVoteRow" prefHeight="25.0" prefWidth="40.0" />
                      <padding>
                        <Insets bottom="4.0" left="4.0" right="4.0" top="4.0" />
                      </padding>
                    </HBox>
                    <HBox alignment="CENTER_LEFT" spacing="4.0">
                      <Label prefWidth="130.0" text="ID Column" />
                      <TextField fx:id="textFieldCvrIdCol" prefHeight="25.0" prefWidth="40.0" />
                      <padding>
                        <Insets bottom="4.0" left="4.0" right="4.0" top="4.0" />
                      </padding>
                    </HBox>
                    <HBox alignment="CENTER_LEFT" spacing="4.0">
                      <Label prefWidth="130.0" text="Precinct Column" />
                      <TextField fx:id="textFieldCvrPrecinctCol" prefHeight="25.0" prefWidth="40.0" />
                      <padding>
                        <Insets bottom="4.0" left="4.0" right="4.0" top="4.0" />
                      </padding>
                    </HBox>
                    <HBox alignment="CENTER_LEFT" spacing="4.0">
                      <Label prefWidth="130.0" text="Batch Column"/>
                      <TextField prefHeight="25.0" prefWidth="40.0"
                                 fx:id="textFieldCvrBatchCol"/>
                      <padding>
                        <Insets bottom="4.0" left="4.0" right="4.0" top="4.0"/>
                      </padding>
                    </HBox>
                  </VBox>
                  <VBox spacing="4.0">
                    <HBox alignment="CENTER_LEFT" spacing="4.0">
                      <Label text="Path *" />
                      <TextField fx:id="textFieldCvrFilePath" prefHeight="26.0" prefWidth="179.0" />
                      <Button fx:id="buttonCvrFilePath" mnemonicParsing="false" onAction="#buttonCvrFilePathClicked" prefHeight="26.0" prefWidth="157.0" text="Select" />
                      <padding>
                        <Insets bottom="4.0" left="4.0" right="4.0" top="4.0" />
                      </padding>
                    </HBox>
                    <HBox alignment="CENTER_LEFT" spacing="4.0">
                      <Label prefWidth="174.0" text="Overvote Delimiter" />
                      <TextField fx:id="textFieldCvrOvervoteDelimiter" prefHeight="25.0" prefWidth="40.0" />
                      <padding>
                        <Insets bottom="4.0" left="4.0" right="4.0" top="4.0" />
                      </padding>
                    </HBox>
                    <HBox alignment="CENTER_LEFT" spacing="4.0">
                      <Label prefWidth="174.0" text="Overvote Label" />
                      <TextField fx:id="textFieldCvrOvervoteLabel" prefHeight="25.0" prefWidth="200.0" />
                      <padding>
                        <Insets bottom="4.0" left="4.0" right="4.0" top="4.0" />
                      </padding>
                    </HBox>
                    <HBox alignment="CENTER_LEFT" spacing="4.0">
                      <Label prefWidth="174.0" text="Skipped-Rank Label" />
                      <TextField fx:id="textFieldCvrSkippedRankLabel" prefHeight="25.0" prefWidth="200.0" />
                      <padding>
                        <Insets bottom="4.0" left="4.0" right="4.0" top="4.0" />
                      </padding>
                    </HBox>
                    <HBox alignment="CENTER_LEFT" spacing="4.0">
                      <Label prefWidth="174.0" text="Undeclared Write-In Label" />
                      <TextField fx:id="textFieldCvrUndeclaredWriteInLabel" prefHeight="25.0" prefWidth="200.0" />
                      <padding>
                        <Insets bottom="4.0" left="4.0" right="4.0" top="4.0" />
                      </padding>
                    </HBox>
                    <HBox alignment="CENTER_LEFT" spacing="4.0">
                      <CheckBox fx:id="checkBoxCvrTreatBlankAsUndeclaredWriteIn" mnemonicParsing="false" text="Treat Blank as Undeclared Write-in">
                        <VBox.margin>
                          <Insets bottom="8.0" top="8.0" />
                        </VBox.margin>
                      </CheckBox>
                      <padding>
                        <Insets bottom="4.0" left="4.0" right="4.0" top="4.0" />
                      </padding>
                    </HBox>
                  </VBox>
                </HBox>
                <padding>
                  <Insets bottom="4.0" left="4.0" right="4.0" top="4.0" />
                </padding>
                <VBox.margin>
                  <Insets bottom="8.0" left="8.0" right="4.0" />
                </VBox.margin>
              </VBox>
              <VBox styleClass="bordered-box">
                <HBox alignment="CENTER_LEFT" spacing="4.0">
                  <Text text="Double-click to edit. Pressing Enter accepts changes; pressing Escape cancels. NOTE: Provider can't be edited." />
                  <Region prefHeight="25.0" HBox.hgrow="ALWAYS" />
                  <Button mnemonicParsing="false" onAction="#buttonDeleteCvrFileClicked" styleClass="disableWhileEditingTable" text="Delete Selected" />
                  <padding>
                    <Insets bottom="4.0" left="4.0" right="4.0" top="4.0" />
                  </padding>
                </HBox>
                <TableView fx:id="tableViewCvrFiles">
                  <columns>
<<<<<<< HEAD
                    <TableColumn fx:id="tableColumnCvrFilePath" minWidth="20.0" prefWidth="300.0" text="Path" />
                    <TableColumn fx:id="tableColumnCvrProvider" minWidth="20.0" prefWidth="110.0" text="Provider" />
                    <TableColumn fx:id="tableColumnCvrContestId" minWidth="20.0" prefWidth="110.0" text="Contest ID" />
                    <TableColumn fx:id="tableColumnCvrFirstVoteCol" minWidth="20.0" prefWidth="50.0" text="First&#10;Vote&#10;Col" />
                    <TableColumn fx:id="tableColumnCvrFirstVoteRow" minWidth="20.0" prefWidth="50.0" text="First&#10;Vote&#10;Row" />
                    <TableColumn fx:id="tableColumnCvrIdCol" minWidth="20.0" prefWidth="50.0" text="ID&#10;Col" />
                    <TableColumn fx:id="tableColumnCvrPrecinctCol" minWidth="20.0" prefWidth="70.0" text="Precinct&#10;Column" />
                    <TableColumn fx:id="tableColumnCvrOvervoteDelimiter" minWidth="20.0" prefWidth="80.0" text="Overvote&#10;Delimiter" />
                    <TableColumn fx:id="tableColumnCvrOvervoteLabel" minWidth="20.0" prefWidth="80.0" text="Overvote&#10;Label" />
                    <TableColumn fx:id="tableColumnCvrSkippedRankLabel" minWidth="20.0" prefWidth="90.0" text="Skipped Rank&#10;Label" />
                    <TableColumn fx:id="tableColumnCvrUndeclaredWriteInLabel" minWidth="20.0" prefWidth="90.0" text="Undeclared&#10;Write-In&#10;Label" />
                    <TableColumn fx:id="tableColumnCvrTreatBlankAsUndeclaredWriteIn" minWidth="20.0" prefWidth="120.0" text="Treat Blank&#10;As Undeclared&#10;Write-In" />
=======
                    <TableColumn fx:id="tableColumnCvrFilePath" minWidth="20.0"
                      prefWidth="300.0" text="Path"/>
                    <TableColumn fx:id="tableColumnCvrProvider" minWidth="20.0"
                      prefWidth="110.0" text="Provider"/>
                    <TableColumn fx:id="tableColumnCvrContestId" minWidth="20.0"
                      prefWidth="110.0" text="Contest ID"/>
                    <TableColumn fx:id="tableColumnCvrFirstVoteCol" minWidth="20.0" prefWidth="50.0"
                      text="First&#10;Vote&#10;Col"/>
                    <TableColumn fx:id="tableColumnCvrFirstVoteRow" minWidth="20.0" prefWidth="50.0"
                      text="First&#10;Vote&#10;Row"/>
                    <TableColumn fx:id="tableColumnCvrIdCol" minWidth="20.0"
                      prefWidth="50.0"
                      text="ID&#10;Col"/>
                    <TableColumn fx:id="tableColumnCvrPrecinctCol" minWidth="20.0"
                      prefWidth="70.0"
                      text="Precinct&#10;Column"/>
                    <TableColumn fx:id="tableColumnCvrBatchCol" minWidth="20.0"
                                 prefWidth="70.0"
                                 text="Batch&#10;Column"/>
                    <TableColumn minWidth="20.0"
                      prefWidth="80.0" text="Overvote&#10;Delimiter"
                      fx:id="tableColumnCvrOvervoteDelimiter"/>
                    <TableColumn minWidth="20.0"
                      prefWidth="80.0" text="Overvote&#10;Label"
                      fx:id="tableColumnCvrOvervoteLabel"/>
                    <TableColumn minWidth="20.0"
                      prefWidth="90.0" text="Skipped Rank&#10;Label"
                      fx:id="tableColumnCvrSkippedRankLabel"/>
                    <TableColumn minWidth="20.0"
                      prefWidth="90.0" text="Undeclared&#10;Write-In&#10;Label"
                      fx:id="tableColumnCvrUndeclaredWriteInLabel"/>
                    <TableColumn fx:id="tableColumnCvrTreatBlankAsUndeclaredWriteIn" minWidth="20.0"
                      prefWidth="120.0" text="Treat Blank&#10;As Undeclared&#10;Write-In"/>
>>>>>>> 9e957603
                  </columns>
                </TableView>
                <padding>
                  <Insets bottom="4.0" left="4.0" right="4.0" top="4.0" />
                </padding>
                <VBox.margin>
                  <Insets bottom="8.0" left="8.0" right="4.0" />
                </VBox.margin>
              </VBox>
              <padding>
                <Insets top="12.0" />
              </padding>
            </VBox>
          </Tab>
          <Tab fx:id="tabCandidates" text="Candidates">
            <VBox spacing="20.0">
              <HBox alignment="CENTER" spacing="75.0" styleClass="disableWhileEditingTable">
                <VBox maxWidth="300.0" styleClass="bordered-box">
                  <VBox alignment="TOP_CENTER" spacing="10">
                    <padding>
                      <Insets bottom="8.0" left="8.0" right="8.0" top="8.0" />
                    </padding>
                    <Label style="-fx-font-weight: bold" text="Auto-Load Candidates from CVRs" />
                    <Text text="Search through all CVRs and load each unique candidate name found." wrappingWidth="250" />
                    <Text style="-fx-font-weight: bold; -fx-font-style: italic; -fx-font-size: 11" text="NOTE: The auto-load feature relies on candidates appearing in vote data to populate the list of candidates. Users should confirm the list of candidates populated against the list of candidates in their election to confirm that all candidates were properly loaded." wrappingWidth="250" />
                    <Separator>
                    </Separator>
                    <Region prefHeight="25.0" VBox.vgrow="ALWAYS" />
                    <HBox alignment="CENTER" spacing="4.0">
                      <Button mnemonicParsing="false" onAction="#buttonAutoLoadCandidatesClicked" text="Auto-Load" />
                    </HBox>
                    <Region prefHeight="25.0" VBox.vgrow="ALWAYS" />
                  </VBox>
                </VBox>
                <VBox maxWidth="400.0" styleClass="bordered-box">
                  <VBox alignment="TOP_CENTER" spacing="10">
                    <padding>
                      <Insets bottom="8.0" left="8.0" right="8.0" top="8.0" />
                    </padding>
                    <Label style="-fx-font-weight: bold" text="Manually Add Candidate" />
                    <Text text="You can manually add candidates if auto-loading fails to produce acceptable results." wrappingWidth="350" />
                    <VBox>
                      <Text style="-fx-font-weight: bold; -fx-font-style: italic; -fx-font-size: 11" text="NOTE: Candidate names are case-sensitive and must match the CVR exactly, including any HTML tags or other special characters!" wrappingWidth="350">
                      </Text>
                      <padding>
                        <Insets left="8.0" right="8.0" top="8.0" />
                      </padding>
                    </VBox>
                  </VBox>
                  <Separator>
                    <padding>
                      <Insets bottom="8.0" top="8.0" />
                    </padding>
                  </Separator>
                  <HBox alignment="CENTER_LEFT" spacing="4.0">
                    <Label prefWidth="50.0" text="Name *" />
                    <TextField fx:id="textFieldCandidateName" prefHeight="25.0" prefWidth="300.0" />
                    <padding>
                      <Insets bottom="4.0" left="4.0" right="4.0" top="4.0" />
                    </padding>
                  </HBox>
                  <Label text="Aliases, codes, and other spellings (one per line):">
                  </Label>
                  <TextArea fx:id="textAreaCandidateAliases" prefHeight="200.0" prefWidth="200.0" />
                  <HBox alignment="CENTER_LEFT" spacing="4.0">
                    <CheckBox fx:id="checkBoxCandidateExcluded" mnemonicParsing="false" text="Excluded">
                      <VBox.margin>
                        <Insets top="10.0" />
                      </VBox.margin>
                    </CheckBox>
                    <padding>
                      <Insets bottom="4.0" left="4.0" right="4.0" top="4.0" />
                    </padding>
                  </HBox>
                  <Region prefHeight="25.0" VBox.vgrow="ALWAYS" />
                  <HBox alignment="CENTER" spacing="4.0">
                    <Button mnemonicParsing="false" onAction="#buttonAddCandidateClicked" text="Add" />
                    <Button mnemonicParsing="false" onAction="#buttonClearCandidateClicked" text="Clear" />
                  </HBox>
                  <padding>
                    <Insets bottom="4.0" left="4.0" right="4.0" top="4.0" />
                  </padding>
                  <padding>
                    <Insets bottom="4.0" left="4.0" right="4.0" top="4.0" />
                  </padding>
                </VBox>
                <Separator>
                  <padding>
                    <Insets bottom="8.0" top="8.0" />
                  </padding>
                </Separator>
                <VBox.margin>
                  <Insets bottom="8.0" left="8.0" right="4.0" />
                </VBox.margin>
              </HBox>
              <VBox maxWidth="800.0" styleClass="bordered-box">
                <HBox alignment="CENTER_LEFT" spacing="4.0">
                  <Text text="Double-click to edit. Pressing Enter accepts changes; pressing Escape cancels." />
                  <Region prefHeight="25.0" HBox.hgrow="ALWAYS" />
                  <Button mnemonicParsing="false" onAction="#buttonDeleteCandidateClicked" styleClass="disableWhileEditingTable" text="Delete Selected" />
                  <padding>
                    <Insets bottom="4.0" left="4.0" right="4.0" top="4.0" />
                  </padding>
                </HBox>
                <TableView fx:id="tableViewCandidates" prefHeight="414.0" prefWidth="600.0">
                  <columns>
                    <TableColumn fx:id="tableColumnCandidateName" minWidth="20.0" prefWidth="230.0" text="Name" />
                    <TableColumn fx:id="tableColumnCandidateAliases" minWidth="20.0" prefWidth="200.0" text="Aliases / Codes" />
                    <TableColumn fx:id="tableColumnCandidateExcluded" minWidth="20.0" prefWidth="100.0" text="Excluded" />
                  </columns>
                </TableView>
                <padding>
                  <Insets bottom="4.0" left="4.0" right="4.0" top="4.0" />
                </padding>
                <VBox.margin>
                  <Insets bottom="8.0" left="8.0" right="4.0" />
                </VBox.margin>
              </VBox>
              <padding>
                <Insets top="12.0" />
              </padding>
            </VBox>
          </Tab>
          <Tab fx:id="tabWinningRules" text="Winning Rules">
            <VBox>
              <VBox styleClass="bordered-box">
                <HBox alignment="CENTER_LEFT" spacing="4.0">
                  <Label prefWidth="180.0" text="Winner Election Mode *" />
                  <ChoiceBox fx:id="choiceWinnerElectionMode" prefWidth="330.0" />
                  <padding>
                    <Insets bottom="4.0" left="4.0" right="4.0" top="4.0" />
                  </padding>
                </HBox>
                <Separator>
                  <padding>
                    <Insets bottom="8.0" top="8.0" />
                  </padding>
                </Separator>
                <HBox alignment="CENTER_LEFT" spacing="4.0">
                  <VBox spacing="4.0">
                    <HBox alignment="CENTER_LEFT" spacing="4.0">
                      <Label prefWidth="220.0" text="Maximum Number of Candidates&#13;  That Can Be Ranked *" />
                      <TextField fx:id="textFieldMaxRankingsAllowed" maxWidth="80.0" />
                      <CheckBox fx:id="checkBoxMaxRankingsAllowedMax" mnemonicParsing="false" text="Maximum">
                        <VBox.margin>
                          <Insets bottom="8.0" top="8.0" />
                        </VBox.margin>
                      </CheckBox>
                      <padding>
                        <Insets bottom="4.0" left="4.0" right="4.0" top="4.0" />
                      </padding>
                    </HBox>
                    <HBox alignment="CENTER_LEFT" spacing="4.0">
                      <Label prefWidth="220.0" text="Minimum Vote Threshold" />
                      <TextField fx:id="textFieldMinimumVoteThreshold" maxWidth="80.0" />
                      <padding>
                        <Insets bottom="4.0" left="4.0" right="4.0" top="4.0" />
                      </padding>
                    </HBox>
                    <HBox alignment="CENTER_LEFT" spacing="4.0">
                      <Label prefWidth="220.0" text="Stop Tabulation Early after Round" />
                      <TextField fx:id="textFieldStopTabulationEarlyAfterRound" maxWidth="80.0" />
                      <padding>
                        <Insets bottom="4.0" left="4.0" right="4.0" top="4.0" />
                      </padding>
                    </HBox>
                    <HBox alignment="CENTER_LEFT" spacing="4.0">
                      <CheckBox fx:id="checkBoxBatchElimination" mnemonicParsing="false" text="Use Batch Elimination">
                        <VBox.margin>
                          <Insets bottom="8.0" top="8.0" />
                        </VBox.margin>
                      </CheckBox>
                      <padding>
                        <Insets bottom="4.0" left="4.0" right="4.0" top="4.0" />
                      </padding>
                    </HBox>
                    <HBox alignment="CENTER_LEFT" spacing="4.0">
                      <CheckBox fx:id="checkBoxContinueUntilTwoCandidatesRemain" mnemonicParsing="false" text="Continue until Two Candidates Remain">
                        <VBox.margin>
                          <Insets bottom="8.0" top="8.0" />
                        </VBox.margin>
                      </CheckBox>
                      <padding>
                        <Insets bottom="4.0" left="4.0" right="4.0" top="4.0" />
                      </padding>
                    </HBox>
                    <HBox alignment="CENTER_LEFT" spacing="4.0">
                      <CheckBox fx:id="checkBoxFirstRoundDeterminesThreshold" mnemonicParsing="false" text="First Round Determines Threshold">
                        <VBox.margin>
                          <Insets bottom="8.0" top="8.0" />
                        </VBox.margin>
                      </CheckBox>
                      <padding>
                        <Insets bottom="4.0" left="4.0" right="4.0" top="4.0" />
                      </padding>
                    </HBox>
                    <HBox alignment="CENTER_LEFT" spacing="4.0">
                      <Label prefWidth="110.0" text="Tiebreak Mode *" />
                      <ChoiceBox fx:id="choiceTiebreakMode" prefWidth="320.0" />
                      <padding>
                        <Insets bottom="4.0" left="4.0" right="4.0" top="4.0" />
                      </padding>
                    </HBox>
                    <HBox alignment="CENTER_LEFT" spacing="4.0">
                      <Label prefWidth="220.0" text="Random Seed *" />
                      <TextField fx:id="textFieldRandomSeed" maxWidth="160.0" />
                      <padding>
                        <Insets bottom="4.0" left="4.0" right="4.0" top="4.0" />
                      </padding>
                    </HBox>
                  </VBox>
                  <VBox spacing="4.0">
                    <HBox alignment="CENTER_LEFT" spacing="4.0">
                      <Label prefWidth="240.0" text="Number of Winners *" />
                      <TextField fx:id="textFieldNumberOfWinners" maxWidth="80.0" />
                      <padding>
                        <Insets bottom="4.0" left="4.0" right="4.0" top="4.0" />
                      </padding>
                    </HBox>
                    <HBox alignment="CENTER_LEFT" spacing="4.0">
                      <Label prefWidth="240.0" text="Percentage Threshold *" />
                      <TextField fx:id="textFieldMultiSeatBottomsUpPercentageThreshold" maxWidth="80.0" />
                      <Label prefWidth="18.0" text=" %" />
                      <padding>
                        <Insets bottom="4.0" left="4.0" right="4.0" top="4.0" />
                      </padding>
                    </HBox>
                    <VBox spacing="4.0">
                      <fx:define>
                        <ToggleGroup fx:id="thresholdCalculationMethodToggleGroup" />
                      </fx:define>
                      <Label text="Threshold Calculation Method *" />
                      <RadioButton fx:id="radioThresholdMostCommon" alignment="TOP_LEFT" mnemonicParsing="false" text="Compute using most common threshold formula&#13;  = ((Votes / (Seats + 1)) + 1, disregarding fractions">
                                    <toggleGroup>
                                       <ToggleGroup fx:id="thresholdCalculationMethodToggleGroup" />
                                    </toggleGroup></RadioButton>
                      <RadioButton fx:id="radioThresholdHbQuota" alignment="TOP_LEFT" mnemonicParsing="false" text="Compute using HB Quota&#13;  &gt; (Votes / (Seats + 1))" toggleGroup="$thresholdCalculationMethodToggleGroup" />
                      <RadioButton fx:id="radioThresholdHareQuota" alignment="TOP_LEFT" mnemonicParsing="false" text="Compute using Hare Quota&#13;  = (Votes / Seats)" toggleGroup="$thresholdCalculationMethodToggleGroup" />
                      <padding>
                        <Insets bottom="4.0" left="4.0" right="4.0" top="4.0" />
                      </padding>
                    </VBox>
                    <HBox alignment="CENTER_LEFT" spacing="4.0">
                      <Label prefWidth="240.0" text="Decimal Places for Vote Arithmetic&#13;  (Multi-Winner Only) *" />
                      <TextField fx:id="textFieldDecimalPlacesForVoteArithmetic" maxWidth="80.0" />
                      <padding>
                        <Insets bottom="4.0" left="4.0" right="4.0" top="4.0" />
                      </padding>
                    </HBox>
                  </VBox>
                </HBox>
                <padding>
                  <Insets bottom="4.0" left="4.0" right="4.0" top="4.0" />
                </padding>
                <VBox.margin>
                  <Insets bottom="8.0" left="8.0" right="4.0" />
                </VBox.margin>
              </VBox>
              <padding>
                <Insets top="12.0" />
              </padding>
            </VBox>
          </Tab>
          <Tab fx:id="tabVoterErrorRules" text="Voter Error Rules">
            <VBox>
              <VBox maxWidth="460.0" styleClass="bordered-box">
                <HBox spacing="4.0">
                  <Label prefWidth="120.0" text="Overvote Rule *" />
                  <VBox spacing="4.0">
                    <fx:define>
                      <ToggleGroup fx:id="overvoteRuleToggleGroup" />
                    </fx:define>
                    <RadioButton fx:id="radioOvervoteAlwaysSkip" mnemonicParsing="false">
                                 <toggleGroup>
                                    <ToggleGroup fx:id="overvoteRuleToggleGroup" />
                                 </toggleGroup></RadioButton>
                    <RadioButton fx:id="radioOvervoteExhaustImmediately" mnemonicParsing="false" toggleGroup="$overvoteRuleToggleGroup" />
                    <RadioButton fx:id="radioOvervoteExhaustIfMultiple" mnemonicParsing="false" toggleGroup="$overvoteRuleToggleGroup" />
                  </VBox>
                  <padding>
                    <Insets bottom="4.0" left="4.0" right="4.0" top="4.0" />
                  </padding>
                </HBox>
                <HBox alignment="CENTER_LEFT" spacing="4.0">
                  <Label prefWidth="280.0" text="How Many Consecutive Skipped&#13;  Ranks Are Allowed *" />
                  <TextField fx:id="textFieldMaxSkippedRanksAllowed" maxWidth="220.0" />
                  <CheckBox fx:id="checkBoxMaxSkippedRanksAllowedUnlimited" mnemonicParsing="false" prefWidth="180.0" text="Unlimited">
                    <VBox.margin>
                      <Insets bottom="8.0" top="8.0" />
                    </VBox.margin>
                  </CheckBox>
                  <padding>
                    <Insets bottom="4.0" left="4.0" right="4.0" top="4.0" />
                  </padding>
                </HBox>
                <HBox alignment="CENTER_LEFT" spacing="4.0">
                  <CheckBox fx:id="checkBoxExhaustOnDuplicateCandidate" mnemonicParsing="false" text="Exhaust on Multiple Ranks for the Same Candidate">
                    <VBox.margin>
                      <Insets bottom="8.0" top="8.0" />
                    </VBox.margin>
                  </CheckBox>
                  <padding>
                    <Insets bottom="4.0" left="4.0" right="4.0" top="4.0" />
                  </padding>
                </HBox>
                <padding>
                  <Insets bottom="4.0" left="4.0" right="4.0" top="4.0" />
                </padding>
                <VBox.margin>
                  <Insets bottom="8.0" left="8.0" right="4.0" />
                </VBox.margin>
              </VBox>
              <padding>
                <Insets top="12.0" />
              </padding>
            </VBox>
          </Tab>
          <Tab fx:id="tabOutput" text="Output">
            <VBox>
              <VBox maxWidth="610.0" styleClass="bordered-box">
                <HBox alignment="CENTER_LEFT" spacing="4.0">
                  <Label prefWidth="120.0" text="Output Directory" />
                  <TextField fx:id="textFieldOutputDirectory" prefWidth="400.0" />
                  <Button mnemonicParsing="false" onAction="#buttonOutputDirectoryClicked" text="Select" />
                  <padding>
                    <Insets bottom="4.0" left="4.0" right="4.0" top="4.0" />
                  </padding>
                </HBox>
                <HBox alignment="CENTER_LEFT" spacing="4.0">
                  <CheckBox fx:id="checkBoxTabulateByPrecinct" mnemonicParsing="false" text="Tabulate by Precinct">
                    <VBox.margin>
                      <Insets bottom="8.0" top="8.0" />
                    </VBox.margin>
                  </CheckBox>
                  <padding>
                    <Insets bottom="4.0" left="4.0" right="4.0" top="4.0" />
                  </padding>
                </HBox>
                <HBox alignment="CENTER_LEFT" spacing="4.0">
<<<<<<< HEAD
                  <CheckBox fx:id="checkBoxGenerateCdfJson" mnemonicParsing="false" text="Generate CDF JSON">
=======
                  <CheckBox fx:id="checkBoxTabulateByBatch" mnemonicParsing="false"
                            text="Tabulate by Batch">
                    <VBox.margin>
                      <Insets top="8.0" bottom="8.0"/>
                    </VBox.margin>
                  </CheckBox>
                  <padding>
                    <Insets bottom="4.0" left="4.0" right="4.0" top="4.0"/>
                  </padding>
                </HBox>
                <HBox alignment="CENTER_LEFT" spacing="4.0">
                  <CheckBox fx:id="checkBoxGenerateCdfJson" mnemonicParsing="false"
                    text="Generate CDF JSON">
>>>>>>> 9e957603
                    <VBox.margin>
                      <Insets bottom="8.0" top="8.0" />
                    </VBox.margin>
                  </CheckBox>
                  <padding>
                    <Insets bottom="4.0" left="4.0" right="4.0" top="4.0" />
                  </padding>
                </HBox>
                <padding>
                  <Insets bottom="4.0" left="4.0" right="4.0" top="4.0" />
                </padding>
                <VBox.margin>
                  <Insets bottom="8.0" left="8.0" right="4.0" />
                </VBox.margin>
              </VBox>
              <padding>
                <Insets top="12.0" />
              </padding>
            </VBox>
          </Tab>
        </TabPane>
        <Region />
      </VBox>
    </center>
    <right>
      <TextArea fx:id="textAreaHelp" editable="false" minWidth="300.0" prefWidth="300.0" styleClass="help-text-area" wrapText="true" BorderPane.alignment="TOP_LEFT" />
    </right>
    <bottom>
      <TextArea id="textStatus" fx:id="textAreaStatus" editable="false" prefHeight="200.0" prefWidth="200.0" styleClass="console-text-area" wrapText="true" BorderPane.alignment="TOP_LEFT">
        <BorderPane.margin>
          <Insets bottom="4.0" left="4.0" right="4.0" top="4.0" />
        </BorderPane.margin>
      </TextArea>
    </bottom>
  </BorderPane>
</ScrollPane><|MERGE_RESOLUTION|>--- conflicted
+++ resolved
@@ -8,46 +8,51 @@
   ~ License, v. 2.0. If a copy of the MPL was not distributed with this
   ~ file, You can obtain one at https://mozilla.org/MPL/2.0/.
   -->
+
 <!--suppress JavaFxRedundantPropertyValue -->
-
 <?import javafx.geometry.*?>
 <?import javafx.scene.control.*?>
 <?import javafx.scene.layout.*?>
 <?import javafx.scene.text.*?>
-
-<ScrollPane maxHeight="-Infinity" maxWidth="-Infinity" minHeight="-Infinity" minWidth="-Infinity" prefHeight="955.0" prefWidth="1165.0" stylesheets="/network/brightspots/rcv/GuiStyles.css" xmlns="http://javafx.com/javafx/17.0.2-ea" xmlns:fx="http://javafx.com/fxml/1" fx:controller="network.brightspots.rcv.GuiConfigController">
-  <BorderPane maxHeight="-Infinity" maxWidth="-Infinity" minHeight="-Infinity" minWidth="-Infinity" prefHeight="955.0" prefWidth="1165.0">
+<ScrollPane maxHeight="-Infinity" maxWidth="-Infinity" minHeight="-Infinity" minWidth="-Infinity"
+            prefHeight="955.0" prefWidth="1165.0" stylesheets="/network/brightspots/rcv/GuiStyles.css"
+            xmlns="http://javafx.com/javafx/8.0.172-ea" xmlns:fx="http://javafx.com/fxml/1"
+            fx:controller="network.brightspots.rcv.GuiConfigController">
+  <BorderPane maxHeight="-Infinity" maxWidth="-Infinity" minHeight="-Infinity" minWidth="-Infinity"
+    prefHeight="955.0" prefWidth="1165.0">
     <top>
       <VBox BorderPane.alignment="TOP_LEFT">
         <MenuBar fx:id="menuBar">
           <Menu mnemonicParsing="false" text="File">
-            <MenuItem mnemonicParsing="false" onAction="#menuItemNewConfigClicked" text="New" />
-            <MenuItem mnemonicParsing="false" onAction="#menuItemLoadConfigClicked" text="Load..." />
-            <MenuItem mnemonicParsing="false" onAction="#menuItemSaveClicked" text="Save..." />
-            <SeparatorMenuItem mnemonicParsing="false" />
-            <MenuItem mnemonicParsing="false" onAction="#menuItemExitClicked" text="Exit" />
+            <MenuItem mnemonicParsing="false" onAction="#menuItemNewConfigClicked" text="New"/>
+            <MenuItem mnemonicParsing="false" onAction="#menuItemLoadConfigClicked" text="Load..."/>
+            <MenuItem mnemonicParsing="false" onAction="#menuItemSaveClicked" text="Save..."/>
+            <SeparatorMenuItem mnemonicParsing="false"/>
+            <MenuItem mnemonicParsing="false" onAction="#menuItemExitClicked" text="Exit"/>
           </Menu>
           <Menu mnemonicParsing="false" text="Tabulation">
-            <MenuItem mnemonicParsing="false" onAction="#menuItemValidateClicked" text="Validate" />
-            <MenuItem mnemonicParsing="false" onAction="#menuItemTabulateClicked" text="Tabulate" />
+            <MenuItem mnemonicParsing="false" onAction="#menuItemValidateClicked" text="Validate"/>
+            <MenuItem mnemonicParsing="false" onAction="#menuItemTabulateClicked" text="Tabulate"/>
           </Menu>
           <Menu mnemonicParsing="false" text="Conversion">
-            <MenuItem mnemonicParsing="false" onAction="#menuItemConvertToCdfClicked" text="Convert CVRs in Current Config to CDF" />
+            <MenuItem mnemonicParsing="false" onAction="#menuItemConvertToCdfClicked"
+              text="Convert CVRs in Current Config to CDF"/>
           </Menu>
           <Menu mnemonicParsing="false" text="Help">
-            <MenuItem mnemonicParsing="false" onAction="#menuItemOpenHelpClicked" text="Open Help Manual" />
+            <MenuItem mnemonicParsing="false" onAction="#menuItemOpenHelpClicked"
+              text="Open Help Manual"/>
           </Menu>
         </MenuBar>
         <HBox alignment="CENTER_LEFT">
             <Label fx:id="labelCurrentlyLoaded">
               <padding>
-                <Insets bottom="8.0" left="8.0" right="8.0" top="8.0" />
+                <Insets bottom="8.0" left="8.0" right="8.0" top="8.0"/>
               </padding>
             </Label>
-            <Region HBox.hgrow="ALWAYS" />
+            <Region HBox.hgrow="ALWAYS"/>
             <Label fx:id="labelVersion" alignment="CENTER_RIGHT" minWidth="200.0">
               <padding>
-                <Insets bottom="8.0" left="8.0" right="8.0" top="8.0" />
+                <Insets bottom="8.0" left="8.0" right="8.0" top="8.0"/>
               </padding>
             </Label>
         </HBox>
@@ -56,116 +61,124 @@
     <center>
       <VBox BorderPane.alignment="CENTER">
         <TabPane fx:id="tabPane" minHeight="450.0" tabClosingPolicy="UNAVAILABLE">
-          <Tab fx:id="tabContestInfo" text="Contest Info">
+          <Tab text="Contest Info" fx:id="tabContestInfo">
             <VBox>
-              <VBox maxWidth="450.0" styleClass="bordered-box">
-                <HBox alignment="CENTER_LEFT" spacing="4.0">
-                  <Label prefWidth="130" text="Contest Name *" />
-                  <TextField fx:id="textFieldContestName" prefWidth="300.0" />
-                  <padding>
-                    <Insets bottom="4.0" left="4.0" right="4.0" top="4.0" />
-                  </padding>
-                </HBox>
-                <HBox alignment="CENTER_LEFT" spacing="4.0">
-                  <Label prefWidth="130" text="Contest Date" />
-                  <DatePicker fx:id="datePickerContestDate" editable="false" prefWidth="150.0" />
-                  <Button mnemonicParsing="false" onAction="#buttonClearDatePickerContestDateClicked" text="Clear" />
-                  <padding>
-                    <Insets bottom="4.0" left="4.0" right="4.0" top="4.0" />
-                  </padding>
-                </HBox>
-                <HBox alignment="CENTER_LEFT" spacing="4.0">
-                  <Label prefWidth="130" text="Contest Jurisdiction" />
-                  <TextField fx:id="textFieldContestJurisdiction" prefWidth="300.0" />
-                  <padding>
-                    <Insets bottom="4.0" left="4.0" right="4.0" top="4.0" />
-                  </padding>
-                </HBox>
-                <HBox alignment="CENTER_LEFT" spacing="4.0">
-                  <Label prefWidth="130" text="Contest Office" />
-                  <TextField fx:id="textFieldContestOffice" prefWidth="300.0" />
-                  <padding>
-                    <Insets bottom="4.0" left="4.0" right="4.0" top="4.0" />
-                  </padding>
-                </HBox>
-                <HBox alignment="CENTER_LEFT" spacing="4.0">
-                  <Label prefWidth="130.0" text="Rules Description" />
-                  <TextField fx:id="textFieldRulesDescription" prefWidth="300.0" />
-                  <padding>
-                    <Insets bottom="4.0" left="4.0" right="4.0" top="4.0" />
+              <VBox styleClass="bordered-box" maxWidth="450.0">
+                <HBox alignment="CENTER_LEFT" spacing="4.0">
+                  <Label prefWidth="130" text="Contest Name *"/>
+                  <TextField fx:id="textFieldContestName" prefWidth="300.0"/>
+                  <padding>
+                    <Insets bottom="4.0" left="4.0" right="4.0" top="4.0"/>
+                  </padding>
+                </HBox>
+                <HBox alignment="CENTER_LEFT" spacing="4.0">
+                  <Label prefWidth="130" text="Contest Date"/>
+                  <DatePicker fx:id="datePickerContestDate" editable="false" prefWidth="150.0"/>
+                  <Button mnemonicParsing="false"
+                    onAction="#buttonClearDatePickerContestDateClicked"
+                    text="Clear"/>
+                  <padding>
+                    <Insets bottom="4.0" left="4.0" right="4.0" top="4.0"/>
+                  </padding>
+                </HBox>
+                <HBox alignment="CENTER_LEFT" spacing="4.0">
+                  <Label prefWidth="130" text="Contest Jurisdiction"/>
+                  <TextField fx:id="textFieldContestJurisdiction" prefWidth="300.0"/>
+                  <padding>
+                    <Insets bottom="4.0" left="4.0" right="4.0" top="4.0"/>
+                  </padding>
+                </HBox>
+                <HBox alignment="CENTER_LEFT" spacing="4.0">
+                  <Label prefWidth="130" text="Contest Office"/>
+                  <TextField fx:id="textFieldContestOffice" prefWidth="300.0"/>
+                  <padding>
+                    <Insets bottom="4.0" left="4.0" right="4.0" top="4.0"/>
+                  </padding>
+                </HBox>
+                <HBox alignment="CENTER_LEFT" spacing="4.0">
+                  <Label prefWidth="130.0" text="Rules Description"/>
+                  <TextField fx:id="textFieldRulesDescription" prefWidth="300.0"/>
+                  <padding>
+                    <Insets bottom="4.0" left="4.0" right="4.0" top="4.0"/>
                   </padding>
                 </HBox>
                 <padding>
-                  <Insets bottom="4.0" left="4.0" right="4.0" top="4.0" />
+                  <Insets bottom="4.0" left="4.0" right="4.0" top="4.0"/>
                 </padding>
                 <VBox.margin>
-                  <Insets bottom="8.0" left="8.0" right="4.0" />
+                  <Insets bottom="8.0" left="8.0" right="4.0"/>
                 </VBox.margin>
               </VBox>
               <padding>
-                <Insets top="12.0" />
+                <Insets top="12.0"/>
               </padding>
             </VBox>
           </Tab>
-          <Tab fx:id="tabCvrFiles" text="CVR Files">
+          <Tab text="CVR Files" fx:id="tabCvrFiles">
             <VBox>
-              <VBox maxWidth="700.0" styleClass="bordered-box, disableWhileEditingTable">
-                <HBox alignment="CENTER_LEFT" spacing="4.0">
-                  <Label style="-fx-font-weight: bold" text="Add CVR File" />
-                  <Region prefHeight="25.0" HBox.hgrow="ALWAYS" />
-                  <Button fx:id="buttonAddCvrFile" mnemonicParsing="false" onAction="#buttonAddCvrFileClicked" text="Add" />
-                  <Button mnemonicParsing="false" onAction="#buttonClearCvrFieldsClicked" text="Clear" />
-                  <padding>
-                    <Insets bottom="4.0" left="4.0" right="4.0" top="4.0" />
+              <VBox styleClass="bordered-box, disableWhileEditingTable" maxWidth="700.0">
+                <HBox alignment="CENTER_LEFT" spacing="4.0">
+                  <Label text="Add CVR File" style="-fx-font-weight: bold"/>
+                  <Region prefHeight="25.0" HBox.hgrow="ALWAYS"/>
+                  <Button mnemonicParsing="false" onAction="#buttonAddCvrFileClicked" text="Add"
+                    fx:id="buttonAddCvrFile"/>
+                  <Button mnemonicParsing="false" onAction="#buttonClearCvrFieldsClicked"
+                    text="Clear"/>
+                  <padding>
+                    <Insets bottom="4.0" left="4.0" right="4.0" top="4.0"/>
                   </padding>
                 </HBox>
                 <Separator>
                   <padding>
-                    <Insets bottom="8.0" top="8.0" />
+                    <Insets bottom="8.0" top="8.0"/>
                   </padding>
                 </Separator>
                 <HBox alignment="CENTER_LEFT" spacing="4.0">
                   <VBox spacing="4.0">
                     <HBox alignment="CENTER_LEFT" spacing="4.0">
-                      <Label prefWidth="110.0" text="Provider *" />
-                      <ChoiceBox fx:id="choiceCvrProvider" prefWidth="160.0" />
-                      <padding>
-                        <Insets bottom="4.0" left="4.0" right="4.0" top="4.0" />
-                      </padding>
-                    </HBox>
-                    <HBox alignment="CENTER_LEFT" spacing="4.0">
-                      <Label prefWidth="110.0" text="Contest ID *" />
-                      <TextField fx:id="textFieldCvrContestId" prefHeight="25.0" prefWidth="160.0" />
-                      <padding>
-                        <Insets bottom="4.0" left="4.0" right="4.0" top="4.0" />
-                      </padding>
-                    </HBox>
-                    <HBox alignment="CENTER_LEFT" spacing="4.0">
-                      <Label prefWidth="130.0" text="First Vote Column *" />
-                      <TextField fx:id="textFieldCvrFirstVoteCol" prefHeight="25.0" prefWidth="40.0" />
-                      <padding>
-                        <Insets bottom="4.0" left="4.0" right="4.0" top="4.0" />
-                      </padding>
-                    </HBox>
-                    <HBox alignment="CENTER_LEFT" spacing="4.0">
-                      <Label prefWidth="130.0" text="First Vote Row *" />
-                      <TextField fx:id="textFieldCvrFirstVoteRow" prefHeight="25.0" prefWidth="40.0" />
-                      <padding>
-                        <Insets bottom="4.0" left="4.0" right="4.0" top="4.0" />
-                      </padding>
-                    </HBox>
-                    <HBox alignment="CENTER_LEFT" spacing="4.0">
-                      <Label prefWidth="130.0" text="ID Column" />
-                      <TextField fx:id="textFieldCvrIdCol" prefHeight="25.0" prefWidth="40.0" />
-                      <padding>
-                        <Insets bottom="4.0" left="4.0" right="4.0" top="4.0" />
-                      </padding>
-                    </HBox>
-                    <HBox alignment="CENTER_LEFT" spacing="4.0">
-                      <Label prefWidth="130.0" text="Precinct Column" />
-                      <TextField fx:id="textFieldCvrPrecinctCol" prefHeight="25.0" prefWidth="40.0" />
-                      <padding>
-                        <Insets bottom="4.0" left="4.0" right="4.0" top="4.0" />
+                      <Label text="Provider *" prefWidth="110.0"/>
+                      <ChoiceBox prefWidth="160.0" fx:id="choiceCvrProvider"/>
+                      <padding>
+                        <Insets bottom="4.0" left="4.0" right="4.0" top="4.0"/>
+                      </padding>
+                    </HBox>
+                    <HBox alignment="CENTER_LEFT" spacing="4.0">
+                      <Label text="Contest ID *" prefWidth="110.0"/>
+                      <TextField prefHeight="25.0" prefWidth="160.0"
+                        fx:id="textFieldCvrContestId"/>
+                      <padding>
+                        <Insets bottom="4.0" left="4.0" right="4.0" top="4.0"/>
+                      </padding>
+                    </HBox>
+                    <HBox alignment="CENTER_LEFT" spacing="4.0">
+                      <Label prefWidth="130.0" text="First Vote Column *"/>
+                      <TextField prefHeight="25.0" prefWidth="40.0"
+                        fx:id="textFieldCvrFirstVoteCol"/>
+                      <padding>
+                        <Insets bottom="4.0" left="4.0" right="4.0" top="4.0"/>
+                      </padding>
+                    </HBox>
+                    <HBox alignment="CENTER_LEFT" spacing="4.0">
+                      <Label prefWidth="130.0" text="First Vote Row *"/>
+                      <TextField prefHeight="25.0" prefWidth="40.0"
+                        fx:id="textFieldCvrFirstVoteRow"/>
+                      <padding>
+                        <Insets bottom="4.0" left="4.0" right="4.0" top="4.0"/>
+                      </padding>
+                    </HBox>
+                    <HBox alignment="CENTER_LEFT" spacing="4.0">
+                      <Label prefWidth="130.0" text="ID Column"/>
+                      <TextField prefHeight="25.0" prefWidth="40.0" fx:id="textFieldCvrIdCol"/>
+                      <padding>
+                        <Insets bottom="4.0" left="4.0" right="4.0" top="4.0"/>
+                      </padding>
+                    </HBox>
+                    <HBox alignment="CENTER_LEFT" spacing="4.0">
+                      <Label prefWidth="130.0" text="Precinct Column"/>
+                      <TextField prefHeight="25.0" prefWidth="40.0"
+                        fx:id="textFieldCvrPrecinctCol"/>
+                      <padding>
+                        <Insets bottom="4.0" left="4.0" right="4.0" top="4.0"/>
                       </padding>
                     </HBox>
                     <HBox alignment="CENTER_LEFT" spacing="4.0">
@@ -179,85 +192,79 @@
                   </VBox>
                   <VBox spacing="4.0">
                     <HBox alignment="CENTER_LEFT" spacing="4.0">
-                      <Label text="Path *" />
-                      <TextField fx:id="textFieldCvrFilePath" prefHeight="26.0" prefWidth="179.0" />
-                      <Button fx:id="buttonCvrFilePath" mnemonicParsing="false" onAction="#buttonCvrFilePathClicked" prefHeight="26.0" prefWidth="157.0" text="Select" />
-                      <padding>
-                        <Insets bottom="4.0" left="4.0" right="4.0" top="4.0" />
-                      </padding>
-                    </HBox>
-                    <HBox alignment="CENTER_LEFT" spacing="4.0">
-                      <Label prefWidth="174.0" text="Overvote Delimiter" />
-                      <TextField fx:id="textFieldCvrOvervoteDelimiter" prefHeight="25.0" prefWidth="40.0" />
-                      <padding>
-                        <Insets bottom="4.0" left="4.0" right="4.0" top="4.0" />
-                      </padding>
-                    </HBox>
-                    <HBox alignment="CENTER_LEFT" spacing="4.0">
-                      <Label prefWidth="174.0" text="Overvote Label" />
-                      <TextField fx:id="textFieldCvrOvervoteLabel" prefHeight="25.0" prefWidth="200.0" />
-                      <padding>
-                        <Insets bottom="4.0" left="4.0" right="4.0" top="4.0" />
-                      </padding>
-                    </HBox>
-                    <HBox alignment="CENTER_LEFT" spacing="4.0">
-                      <Label prefWidth="174.0" text="Skipped-Rank Label" />
-                      <TextField fx:id="textFieldCvrSkippedRankLabel" prefHeight="25.0" prefWidth="200.0" />
-                      <padding>
-                        <Insets bottom="4.0" left="4.0" right="4.0" top="4.0" />
-                      </padding>
-                    </HBox>
-                    <HBox alignment="CENTER_LEFT" spacing="4.0">
-                      <Label prefWidth="174.0" text="Undeclared Write-In Label" />
-                      <TextField fx:id="textFieldCvrUndeclaredWriteInLabel" prefHeight="25.0" prefWidth="200.0" />
-                      <padding>
-                        <Insets bottom="4.0" left="4.0" right="4.0" top="4.0" />
-                      </padding>
-                    </HBox>
-                    <HBox alignment="CENTER_LEFT" spacing="4.0">
-                      <CheckBox fx:id="checkBoxCvrTreatBlankAsUndeclaredWriteIn" mnemonicParsing="false" text="Treat Blank as Undeclared Write-in">
+                      <Label text="Path *"/>
+                      <TextField prefHeight="25.0" prefWidth="290.0" fx:id="textFieldCvrFilePath"/>
+                      <Button mnemonicParsing="false" onAction="#buttonCvrFilePathClicked"
+                        text="Select" fx:id="buttonCvrFilePath"/>
+                      <padding>
+                        <Insets bottom="4.0" left="4.0" right="4.0" top="4.0"/>
+                      </padding>
+                    </HBox>
+                    <HBox alignment="CENTER_LEFT" spacing="4.0">
+                      <Label prefWidth="174.0" text="Overvote Delimiter"/>
+                      <TextField prefHeight="25.0" prefWidth="40.0"
+                        fx:id="textFieldCvrOvervoteDelimiter"/>
+                      <padding>
+                        <Insets bottom="4.0" left="4.0" right="4.0" top="4.0"/>
+                      </padding>
+                    </HBox>
+                    <HBox alignment="CENTER_LEFT" spacing="4.0">
+                      <Label prefWidth="174.0" text="Overvote Label"/>
+                      <TextField prefHeight="25.0" prefWidth="200.0"
+                        fx:id="textFieldCvrOvervoteLabel"/>
+                      <padding>
+                        <Insets bottom="4.0" left="4.0" right="4.0" top="4.0"/>
+                      </padding>
+                    </HBox>
+                    <HBox alignment="CENTER_LEFT" spacing="4.0">
+                      <Label prefWidth="174.0" text="Skipped-Rank Label"/>
+                      <TextField prefHeight="25.0" prefWidth="200.0"
+                        fx:id="textFieldCvrSkippedRankLabel"/>
+                      <padding>
+                        <Insets bottom="4.0" left="4.0" right="4.0" top="4.0"/>
+                      </padding>
+                    </HBox>
+                    <HBox alignment="CENTER_LEFT" spacing="4.0">
+                      <Label prefWidth="174.0" text="Undeclared Write-In Label"/>
+                      <TextField prefHeight="25.0" prefWidth="200.0"
+                        fx:id="textFieldCvrUndeclaredWriteInLabel"/>
+                      <padding>
+                        <Insets bottom="4.0" left="4.0" right="4.0" top="4.0"/>
+                      </padding>
+                    </HBox>
+                    <HBox alignment="CENTER_LEFT" spacing="4.0">
+                      <CheckBox fx:id="checkBoxCvrTreatBlankAsUndeclaredWriteIn"
+                        mnemonicParsing="false" text="Treat Blank as Undeclared Write-in">
                         <VBox.margin>
-                          <Insets bottom="8.0" top="8.0" />
+                          <Insets top="8.0" bottom="8.0"/>
                         </VBox.margin>
                       </CheckBox>
                       <padding>
-                        <Insets bottom="4.0" left="4.0" right="4.0" top="4.0" />
+                        <Insets bottom="4.0" left="4.0" right="4.0" top="4.0"/>
                       </padding>
                     </HBox>
                   </VBox>
                 </HBox>
                 <padding>
-                  <Insets bottom="4.0" left="4.0" right="4.0" top="4.0" />
+                  <Insets bottom="4.0" left="4.0" right="4.0" top="4.0"/>
                 </padding>
                 <VBox.margin>
-                  <Insets bottom="8.0" left="8.0" right="4.0" />
+                  <Insets bottom="8.0" left="8.0" right="4.0"/>
                 </VBox.margin>
               </VBox>
               <VBox styleClass="bordered-box">
                 <HBox alignment="CENTER_LEFT" spacing="4.0">
-                  <Text text="Double-click to edit. Pressing Enter accepts changes; pressing Escape cancels. NOTE: Provider can't be edited." />
-                  <Region prefHeight="25.0" HBox.hgrow="ALWAYS" />
-                  <Button mnemonicParsing="false" onAction="#buttonDeleteCvrFileClicked" styleClass="disableWhileEditingTable" text="Delete Selected" />
-                  <padding>
-                    <Insets bottom="4.0" left="4.0" right="4.0" top="4.0" />
+                  <Text text="Double-click to edit. Pressing Enter accepts changes; pressing Escape cancels. NOTE: Provider can't be edited."/>
+                  <Region prefHeight="25.0" HBox.hgrow="ALWAYS"/>
+                  <Button mnemonicParsing="false" onAction="#buttonDeleteCvrFileClicked"
+                    styleClass="disableWhileEditingTable"
+                    text="Delete Selected"/>
+                  <padding>
+                    <Insets bottom="4.0" left="4.0" right="4.0" top="4.0"/>
                   </padding>
                 </HBox>
                 <TableView fx:id="tableViewCvrFiles">
                   <columns>
-<<<<<<< HEAD
-                    <TableColumn fx:id="tableColumnCvrFilePath" minWidth="20.0" prefWidth="300.0" text="Path" />
-                    <TableColumn fx:id="tableColumnCvrProvider" minWidth="20.0" prefWidth="110.0" text="Provider" />
-                    <TableColumn fx:id="tableColumnCvrContestId" minWidth="20.0" prefWidth="110.0" text="Contest ID" />
-                    <TableColumn fx:id="tableColumnCvrFirstVoteCol" minWidth="20.0" prefWidth="50.0" text="First&#10;Vote&#10;Col" />
-                    <TableColumn fx:id="tableColumnCvrFirstVoteRow" minWidth="20.0" prefWidth="50.0" text="First&#10;Vote&#10;Row" />
-                    <TableColumn fx:id="tableColumnCvrIdCol" minWidth="20.0" prefWidth="50.0" text="ID&#10;Col" />
-                    <TableColumn fx:id="tableColumnCvrPrecinctCol" minWidth="20.0" prefWidth="70.0" text="Precinct&#10;Column" />
-                    <TableColumn fx:id="tableColumnCvrOvervoteDelimiter" minWidth="20.0" prefWidth="80.0" text="Overvote&#10;Delimiter" />
-                    <TableColumn fx:id="tableColumnCvrOvervoteLabel" minWidth="20.0" prefWidth="80.0" text="Overvote&#10;Label" />
-                    <TableColumn fx:id="tableColumnCvrSkippedRankLabel" minWidth="20.0" prefWidth="90.0" text="Skipped Rank&#10;Label" />
-                    <TableColumn fx:id="tableColumnCvrUndeclaredWriteInLabel" minWidth="20.0" prefWidth="90.0" text="Undeclared&#10;Write-In&#10;Label" />
-                    <TableColumn fx:id="tableColumnCvrTreatBlankAsUndeclaredWriteIn" minWidth="20.0" prefWidth="120.0" text="Treat Blank&#10;As Undeclared&#10;Write-In" />
-=======
                     <TableColumn fx:id="tableColumnCvrFilePath" minWidth="20.0"
                       prefWidth="300.0" text="Path"/>
                     <TableColumn fx:id="tableColumnCvrProvider" minWidth="20.0"
@@ -291,349 +298,384 @@
                       fx:id="tableColumnCvrUndeclaredWriteInLabel"/>
                     <TableColumn fx:id="tableColumnCvrTreatBlankAsUndeclaredWriteIn" minWidth="20.0"
                       prefWidth="120.0" text="Treat Blank&#10;As Undeclared&#10;Write-In"/>
->>>>>>> 9e957603
                   </columns>
                 </TableView>
                 <padding>
-                  <Insets bottom="4.0" left="4.0" right="4.0" top="4.0" />
+                  <Insets bottom="4.0" left="4.0" right="4.0" top="4.0"/>
                 </padding>
                 <VBox.margin>
-                  <Insets bottom="8.0" left="8.0" right="4.0" />
+                  <Insets bottom="8.0" left="8.0" right="4.0"/>
                 </VBox.margin>
               </VBox>
               <padding>
-                <Insets top="12.0" />
+                <Insets top="12.0"/>
               </padding>
             </VBox>
           </Tab>
-          <Tab fx:id="tabCandidates" text="Candidates">
+          <Tab text="Candidates" fx:id="tabCandidates">
             <VBox spacing="20.0">
-              <HBox alignment="CENTER" spacing="75.0" styleClass="disableWhileEditingTable">
-                <VBox maxWidth="300.0" styleClass="bordered-box">
+              <HBox styleClass="disableWhileEditingTable" alignment="CENTER" spacing="75.0">
+                <VBox styleClass="bordered-box" maxWidth="300.0">
                   <VBox alignment="TOP_CENTER" spacing="10">
                     <padding>
-                      <Insets bottom="8.0" left="8.0" right="8.0" top="8.0" />
+                      <Insets left="8.0" right="8.0" bottom="8.0" top="8.0"/>
                     </padding>
-                    <Label style="-fx-font-weight: bold" text="Auto-Load Candidates from CVRs" />
-                    <Text text="Search through all CVRs and load each unique candidate name found." wrappingWidth="250" />
-                    <Text style="-fx-font-weight: bold; -fx-font-style: italic; -fx-font-size: 11" text="NOTE: The auto-load feature relies on candidates appearing in vote data to populate the list of candidates. Users should confirm the list of candidates populated against the list of candidates in their election to confirm that all candidates were properly loaded." wrappingWidth="250" />
+                    <Label text="Auto-Load Candidates from CVRs" style="-fx-font-weight: bold"/>
+                    <Text
+                        text="Search through all CVRs and load each unique candidate name found."
+                        wrappingWidth="250"
+                    />
+                    <Text
+                        text="NOTE: The auto-load feature relies on candidates appearing in vote data to populate the list of candidates. Users should confirm the list of candidates populated against the list of candidates in their election to confirm that all candidates were properly loaded."
+                        style="-fx-font-weight: bold; -fx-font-style: italic; -fx-font-size: 11"
+                        wrappingWidth="250"
+                    />
                     <Separator>
                     </Separator>
-                    <Region prefHeight="25.0" VBox.vgrow="ALWAYS" />
+                    <Region prefHeight="25.0" VBox.vgrow="ALWAYS"/>
                     <HBox alignment="CENTER" spacing="4.0">
-                      <Button mnemonicParsing="false" onAction="#buttonAutoLoadCandidatesClicked" text="Auto-Load" />
-                    </HBox>
-                    <Region prefHeight="25.0" VBox.vgrow="ALWAYS" />
+                      <Button mnemonicParsing="false" onAction="#buttonAutoLoadCandidatesClicked" text="Auto-Load"/>
+                    </HBox>
+                    <Region prefHeight="25.0" VBox.vgrow="ALWAYS"/>
                   </VBox>
                 </VBox>
-                <VBox maxWidth="400.0" styleClass="bordered-box">
+                <VBox styleClass="bordered-box" maxWidth="400.0">
                   <VBox alignment="TOP_CENTER" spacing="10">
                     <padding>
-                      <Insets bottom="8.0" left="8.0" right="8.0" top="8.0" />
+                      <Insets left="8.0" right="8.0" bottom="8.0" top="8.0"/>
                     </padding>
-                    <Label style="-fx-font-weight: bold" text="Manually Add Candidate" />
-                    <Text text="You can manually add candidates if auto-loading fails to produce acceptable results." wrappingWidth="350" />
+                    <Label text="Manually Add Candidate" style="-fx-font-weight: bold"/>
+                    <Text
+                            text="You can manually add candidates if auto-loading fails to produce acceptable results."
+                            wrappingWidth="350"
+                    />
                     <VBox>
-                      <Text style="-fx-font-weight: bold; -fx-font-style: italic; -fx-font-size: 11" text="NOTE: Candidate names are case-sensitive and must match the CVR exactly, including any HTML tags or other special characters!" wrappingWidth="350">
+                      <Text text="NOTE: Candidate names are case-sensitive and must match the CVR exactly, including any HTML tags or other special characters!"
+                            wrappingWidth="350"
+                            style="-fx-font-weight: bold; -fx-font-style: italic; -fx-font-size: 11">
                       </Text>
                       <padding>
-                        <Insets left="8.0" right="8.0" top="8.0" />
+                        <Insets left="8.0" right="8.0" top="8.0"/>
                       </padding>
                     </VBox>
                   </VBox>
                   <Separator>
                     <padding>
-                      <Insets bottom="8.0" top="8.0" />
+                      <Insets bottom="8.0" top="8.0"/>
                     </padding>
                   </Separator>
                   <HBox alignment="CENTER_LEFT" spacing="4.0">
-                    <Label prefWidth="50.0" text="Name *" />
-                    <TextField fx:id="textFieldCandidateName" prefHeight="25.0" prefWidth="300.0" />
+                    <Label text="Name *" prefWidth="50.0"/>
+                    <TextField prefHeight="25.0" prefWidth="300.0" fx:id="textFieldCandidateName"/>
                     <padding>
-                      <Insets bottom="4.0" left="4.0" right="4.0" top="4.0" />
+                      <Insets bottom="4.0" left="4.0" right="4.0" top="4.0"/>
                     </padding>
                   </HBox>
                   <Label text="Aliases, codes, and other spellings (one per line):">
                   </Label>
                   <TextArea fx:id="textAreaCandidateAliases" prefHeight="200.0" prefWidth="200.0" />
+                  <padding>
+                    <Insets bottom="4.0" left="4.0" right="4.0" top="4.0"/>
+                  </padding>
                   <HBox alignment="CENTER_LEFT" spacing="4.0">
-                    <CheckBox fx:id="checkBoxCandidateExcluded" mnemonicParsing="false" text="Excluded">
+                    <CheckBox fx:id="checkBoxCandidateExcluded" mnemonicParsing="false"
+                      text="Excluded">
                       <VBox.margin>
-                        <Insets top="10.0" />
+                        <Insets top="10.0"/>
                       </VBox.margin>
                     </CheckBox>
                     <padding>
-                      <Insets bottom="4.0" left="4.0" right="4.0" top="4.0" />
+                      <Insets bottom="4.0" left="4.0" right="4.0" top="4.0"/>
                     </padding>
                   </HBox>
-                  <Region prefHeight="25.0" VBox.vgrow="ALWAYS" />
+                  <Region prefHeight="25.0" VBox.vgrow="ALWAYS"/>
                   <HBox alignment="CENTER" spacing="4.0">
-                    <Button mnemonicParsing="false" onAction="#buttonAddCandidateClicked" text="Add" />
-                    <Button mnemonicParsing="false" onAction="#buttonClearCandidateClicked" text="Clear" />
+                    <Button mnemonicParsing="false" onAction="#buttonAddCandidateClicked" text="Add"/>
+                    <Button mnemonicParsing="false" onAction="#buttonClearCandidateClicked"
+                            text="Clear"/>
                   </HBox>
                   <padding>
-                    <Insets bottom="4.0" left="4.0" right="4.0" top="4.0" />
-                  </padding>
-                  <padding>
-                    <Insets bottom="4.0" left="4.0" right="4.0" top="4.0" />
+                    <Insets bottom="4.0" left="4.0" right="4.0" top="4.0"/>
                   </padding>
                 </VBox>
                 <Separator>
                   <padding>
-                    <Insets bottom="8.0" top="8.0" />
+                    <Insets bottom="8.0" top="8.0"/>
                   </padding>
                 </Separator>
                 <VBox.margin>
-                  <Insets bottom="8.0" left="8.0" right="4.0" />
+                  <Insets bottom="8.0" left="8.0" right="4.0"/>
                 </VBox.margin>
               </HBox>
-              <VBox maxWidth="800.0" styleClass="bordered-box">
-                <HBox alignment="CENTER_LEFT" spacing="4.0">
-                  <Text text="Double-click to edit. Pressing Enter accepts changes; pressing Escape cancels." />
-                  <Region prefHeight="25.0" HBox.hgrow="ALWAYS" />
-                  <Button mnemonicParsing="false" onAction="#buttonDeleteCandidateClicked" styleClass="disableWhileEditingTable" text="Delete Selected" />
-                  <padding>
-                    <Insets bottom="4.0" left="4.0" right="4.0" top="4.0" />
+              <VBox styleClass="bordered-box" maxWidth="800.0">
+                <HBox alignment="CENTER_LEFT" spacing="4.0">
+                  <Text text="Double-click to edit. Pressing Enter accepts changes; pressing Escape cancels."/>
+                  <Region prefHeight="25.0" HBox.hgrow="ALWAYS"/>
+                  <Button mnemonicParsing="false" onAction="#buttonDeleteCandidateClicked"
+                    styleClass="disableWhileEditingTable"
+                    text="Delete Selected"/>
+                  <padding>
+                    <Insets bottom="4.0" left="4.0" right="4.0" top="4.0"/>
                   </padding>
                 </HBox>
                 <TableView fx:id="tableViewCandidates" prefHeight="414.0" prefWidth="600.0">
                   <columns>
-                    <TableColumn fx:id="tableColumnCandidateName" minWidth="20.0" prefWidth="230.0" text="Name" />
-                    <TableColumn fx:id="tableColumnCandidateAliases" minWidth="20.0" prefWidth="200.0" text="Aliases / Codes" />
-                    <TableColumn fx:id="tableColumnCandidateExcluded" minWidth="20.0" prefWidth="100.0" text="Excluded" />
+                    <TableColumn fx:id="tableColumnCandidateName" minWidth="20.0"
+                      prefWidth="230.0" text="Name"/>
+                    <TableColumn fx:id="tableColumnCandidateAliases" minWidth="20.0"
+                      prefWidth="200.0" text="Aliases / Codes" />
+                    <TableColumn fx:id="tableColumnCandidateExcluded" minWidth="20.0"
+                      prefWidth="100.0" text="Excluded"/>
                   </columns>
                 </TableView>
                 <padding>
-                  <Insets bottom="4.0" left="4.0" right="4.0" top="4.0" />
+                  <Insets bottom="4.0" left="4.0" right="4.0" top="4.0"/>
                 </padding>
                 <VBox.margin>
-                  <Insets bottom="8.0" left="8.0" right="4.0" />
+                  <Insets bottom="8.0" left="8.0" right="4.0"/>
                 </VBox.margin>
               </VBox>
               <padding>
-                <Insets top="12.0" />
+                <Insets top="12.0"/>
               </padding>
             </VBox>
           </Tab>
-          <Tab fx:id="tabWinningRules" text="Winning Rules">
+          <Tab text="Winning Rules" fx:id="tabWinningRules">
             <VBox>
               <VBox styleClass="bordered-box">
                 <HBox alignment="CENTER_LEFT" spacing="4.0">
-                  <Label prefWidth="180.0" text="Winner Election Mode *" />
-                  <ChoiceBox fx:id="choiceWinnerElectionMode" prefWidth="330.0" />
-                  <padding>
-                    <Insets bottom="4.0" left="4.0" right="4.0" top="4.0" />
+                  <Label text="Winner Election Mode *" prefWidth="180.0"/>
+                  <ChoiceBox prefWidth="330.0" fx:id="choiceWinnerElectionMode"/>
+                  <padding>
+                    <Insets bottom="4.0" left="4.0" right="4.0" top="4.0"/>
                   </padding>
                 </HBox>
                 <Separator>
                   <padding>
-                    <Insets bottom="8.0" top="8.0" />
+                    <Insets bottom="8.0" top="8.0"/>
                   </padding>
                 </Separator>
                 <HBox alignment="CENTER_LEFT" spacing="4.0">
                   <VBox spacing="4.0">
                     <HBox alignment="CENTER_LEFT" spacing="4.0">
-                      <Label prefWidth="220.0" text="Maximum Number of Candidates&#13;  That Can Be Ranked *" />
-                      <TextField fx:id="textFieldMaxRankingsAllowed" maxWidth="80.0" />
-                      <CheckBox fx:id="checkBoxMaxRankingsAllowedMax" mnemonicParsing="false" text="Maximum">
+                      <Label prefWidth="220.0"
+                        text="Maximum Number of Candidates&#xD;  That Can Be Ranked *"/>
+                      <TextField fx:id="textFieldMaxRankingsAllowed" maxWidth="80.0"/>
+                      <CheckBox mnemonicParsing="false" text="Maximum"
+                        fx:id="checkBoxMaxRankingsAllowedMax">
                         <VBox.margin>
-                          <Insets bottom="8.0" top="8.0" />
+                          <Insets bottom="8.0" top="8.0"/>
                         </VBox.margin>
                       </CheckBox>
                       <padding>
-                        <Insets bottom="4.0" left="4.0" right="4.0" top="4.0" />
-                      </padding>
-                    </HBox>
-                    <HBox alignment="CENTER_LEFT" spacing="4.0">
-                      <Label prefWidth="220.0" text="Minimum Vote Threshold" />
-                      <TextField fx:id="textFieldMinimumVoteThreshold" maxWidth="80.0" />
-                      <padding>
-                        <Insets bottom="4.0" left="4.0" right="4.0" top="4.0" />
-                      </padding>
-                    </HBox>
-                    <HBox alignment="CENTER_LEFT" spacing="4.0">
-                      <Label prefWidth="220.0" text="Stop Tabulation Early after Round" />
+                        <Insets bottom="4.0" left="4.0" right="4.0" top="4.0"/>
+                      </padding>
+                    </HBox>
+                    <HBox alignment="CENTER_LEFT" spacing="4.0">
+                      <Label prefWidth="220.0" text="Minimum Vote Threshold"/>
+                      <TextField fx:id="textFieldMinimumVoteThreshold" maxWidth="80.0"/>
+                      <padding>
+                        <Insets bottom="4.0" left="4.0" right="4.0" top="4.0"/>
+                      </padding>
+                    </HBox>
+                    <HBox alignment="CENTER_LEFT" spacing="4.0">
+                      <Label prefWidth="220.0" text="Stop Tabulation Early after Round"/>
                       <TextField fx:id="textFieldStopTabulationEarlyAfterRound" maxWidth="80.0" />
                       <padding>
-                        <Insets bottom="4.0" left="4.0" right="4.0" top="4.0" />
-                      </padding>
-                    </HBox>
-                    <HBox alignment="CENTER_LEFT" spacing="4.0">
-                      <CheckBox fx:id="checkBoxBatchElimination" mnemonicParsing="false" text="Use Batch Elimination">
+                        <Insets bottom="4.0" left="4.0" right="4.0" top="4.0"/>
+                      </padding>
+                    </HBox>
+                    <HBox alignment="CENTER_LEFT" spacing="4.0">
+                      <CheckBox fx:id="checkBoxBatchElimination" mnemonicParsing="false"
+                        text="Use Batch Elimination">
                         <VBox.margin>
-                          <Insets bottom="8.0" top="8.0" />
+                          <Insets top="8.0" bottom="8.0"/>
                         </VBox.margin>
                       </CheckBox>
                       <padding>
-                        <Insets bottom="4.0" left="4.0" right="4.0" top="4.0" />
-                      </padding>
-                    </HBox>
-                    <HBox alignment="CENTER_LEFT" spacing="4.0">
-                      <CheckBox fx:id="checkBoxContinueUntilTwoCandidatesRemain" mnemonicParsing="false" text="Continue until Two Candidates Remain">
+                        <Insets bottom="4.0" left="4.0" right="4.0" top="4.0"/>
+                      </padding>
+                    </HBox>
+                    <HBox alignment="CENTER_LEFT" spacing="4.0">
+                      <CheckBox fx:id="checkBoxContinueUntilTwoCandidatesRemain"
+                        mnemonicParsing="false"
+                        text="Continue until Two Candidates Remain">
                         <VBox.margin>
-                          <Insets bottom="8.0" top="8.0" />
+                          <Insets top="8.0" bottom="8.0"/>
                         </VBox.margin>
                       </CheckBox>
                       <padding>
-                        <Insets bottom="4.0" left="4.0" right="4.0" top="4.0" />
-                      </padding>
-                    </HBox>
-                    <HBox alignment="CENTER_LEFT" spacing="4.0">
-                      <CheckBox fx:id="checkBoxFirstRoundDeterminesThreshold" mnemonicParsing="false" text="First Round Determines Threshold">
+                        <Insets bottom="4.0" left="4.0" right="4.0" top="4.0"/>
+                      </padding>
+                    </HBox>
+                    <HBox alignment="CENTER_LEFT" spacing="4.0">
+                      <CheckBox fx:id="checkBoxFirstRoundDeterminesThreshold"
+                                mnemonicParsing="false"
+                                text="First Round Determines Threshold">
                         <VBox.margin>
-                          <Insets bottom="8.0" top="8.0" />
+                          <Insets top="8.0" bottom="8.0"/>
                         </VBox.margin>
                       </CheckBox>
                       <padding>
-                        <Insets bottom="4.0" left="4.0" right="4.0" top="4.0" />
-                      </padding>
-                    </HBox>
-                    <HBox alignment="CENTER_LEFT" spacing="4.0">
-                      <Label prefWidth="110.0" text="Tiebreak Mode *" />
-                      <ChoiceBox fx:id="choiceTiebreakMode" prefWidth="320.0" />
-                      <padding>
-                        <Insets bottom="4.0" left="4.0" right="4.0" top="4.0" />
-                      </padding>
-                    </HBox>
-                    <HBox alignment="CENTER_LEFT" spacing="4.0">
-                      <Label prefWidth="220.0" text="Random Seed *" />
-                      <TextField fx:id="textFieldRandomSeed" maxWidth="160.0" />
-                      <padding>
-                        <Insets bottom="4.0" left="4.0" right="4.0" top="4.0" />
+                        <Insets bottom="4.0" left="4.0" right="4.0" top="4.0"/>
+                      </padding>
+                    </HBox>
+                    <HBox alignment="CENTER_LEFT" spacing="4.0">
+                      <Label prefWidth="110.0" text="Tiebreak Mode *"/>
+                      <ChoiceBox fx:id="choiceTiebreakMode" prefWidth="320.0"/>
+                      <padding>
+                        <Insets bottom="4.0" left="4.0" right="4.0" top="4.0"/>
+                      </padding>
+                    </HBox>
+                    <HBox alignment="CENTER_LEFT" spacing="4.0">
+                      <Label prefWidth="220.0" text="Random Seed *"/>
+                      <TextField maxWidth="160.0" fx:id="textFieldRandomSeed"/>
+                      <padding>
+                        <Insets bottom="4.0" left="4.0" right="4.0" top="4.0"/>
                       </padding>
                     </HBox>
                   </VBox>
                   <VBox spacing="4.0">
                     <HBox alignment="CENTER_LEFT" spacing="4.0">
-                      <Label prefWidth="240.0" text="Number of Winners *" />
-                      <TextField fx:id="textFieldNumberOfWinners" maxWidth="80.0" />
-                      <padding>
-                        <Insets bottom="4.0" left="4.0" right="4.0" top="4.0" />
-                      </padding>
-                    </HBox>
-                    <HBox alignment="CENTER_LEFT" spacing="4.0">
-                      <Label prefWidth="240.0" text="Percentage Threshold *" />
-                      <TextField fx:id="textFieldMultiSeatBottomsUpPercentageThreshold" maxWidth="80.0" />
-                      <Label prefWidth="18.0" text=" %" />
-                      <padding>
-                        <Insets bottom="4.0" left="4.0" right="4.0" top="4.0" />
+                      <Label prefWidth="240.0" text="Number of Winners *"/>
+                      <TextField maxWidth="80.0" fx:id="textFieldNumberOfWinners"/>
+                      <padding>
+                        <Insets bottom="4.0" left="4.0" right="4.0" top="4.0"/>
+                      </padding>
+                    </HBox>
+                    <HBox alignment="CENTER_LEFT" spacing="4.0">
+                      <Label prefWidth="240.0" text="Percentage Threshold *"/>
+                      <TextField fx:id="textFieldMultiSeatBottomsUpPercentageThreshold"
+                        maxWidth="80.0"/>
+                      <Label text=" &#37;" prefWidth="18.0"/>
+                      <padding>
+                        <Insets bottom="4.0" left="4.0" right="4.0" top="4.0"/>
                       </padding>
                     </HBox>
                     <VBox spacing="4.0">
                       <fx:define>
-                        <ToggleGroup fx:id="thresholdCalculationMethodToggleGroup" />
+                        <ToggleGroup fx:id="thresholdCalculationMethodToggleGroup"/>
                       </fx:define>
-                      <Label text="Threshold Calculation Method *" />
-                      <RadioButton fx:id="radioThresholdMostCommon" alignment="TOP_LEFT" mnemonicParsing="false" text="Compute using most common threshold formula&#13;  = ((Votes / (Seats + 1)) + 1, disregarding fractions">
-                                    <toggleGroup>
-                                       <ToggleGroup fx:id="thresholdCalculationMethodToggleGroup" />
-                                    </toggleGroup></RadioButton>
-                      <RadioButton fx:id="radioThresholdHbQuota" alignment="TOP_LEFT" mnemonicParsing="false" text="Compute using HB Quota&#13;  &gt; (Votes / (Seats + 1))" toggleGroup="$thresholdCalculationMethodToggleGroup" />
-                      <RadioButton fx:id="radioThresholdHareQuota" alignment="TOP_LEFT" mnemonicParsing="false" text="Compute using Hare Quota&#13;  = (Votes / Seats)" toggleGroup="$thresholdCalculationMethodToggleGroup" />
-                      <padding>
-                        <Insets bottom="4.0" left="4.0" right="4.0" top="4.0" />
+                      <Label text="Threshold Calculation Method *"/>
+                      <RadioButton alignment="TOP_LEFT" mnemonicParsing="false"
+                        toggleGroup="$thresholdCalculationMethodToggleGroup"
+                        fx:id="radioThresholdMostCommon"
+                        text="Compute using most common threshold formula&#xD;  = ((Votes / (Seats + 1)) + 1, disregarding fractions"/>
+                      <RadioButton alignment="TOP_LEFT" mnemonicParsing="false"
+                        toggleGroup="$thresholdCalculationMethodToggleGroup"
+                        fx:id="radioThresholdHbQuota"
+                        text="Compute using HB Quota&#xD;  > (Votes / (Seats + 1))"/>
+                      <RadioButton alignment="TOP_LEFT" mnemonicParsing="false"
+                        toggleGroup="$thresholdCalculationMethodToggleGroup"
+                        fx:id="radioThresholdHareQuota"
+                        text="Compute using Hare Quota&#xD;  = (Votes / Seats)"/>
+                      <padding>
+                        <Insets bottom="4.0" left="4.0" right="4.0" top="4.0"/>
                       </padding>
                     </VBox>
                     <HBox alignment="CENTER_LEFT" spacing="4.0">
-                      <Label prefWidth="240.0" text="Decimal Places for Vote Arithmetic&#13;  (Multi-Winner Only) *" />
-                      <TextField fx:id="textFieldDecimalPlacesForVoteArithmetic" maxWidth="80.0" />
-                      <padding>
-                        <Insets bottom="4.0" left="4.0" right="4.0" top="4.0" />
+                      <Label prefWidth="240.0"
+                        text="Decimal Places for Vote Arithmetic&#xD;  (Multi-Winner Only) *"/>
+                      <TextField maxWidth="80.0" fx:id="textFieldDecimalPlacesForVoteArithmetic"/>
+                      <padding>
+                        <Insets bottom="4.0" left="4.0" right="4.0" top="4.0"/>
                       </padding>
                     </HBox>
                   </VBox>
                 </HBox>
                 <padding>
-                  <Insets bottom="4.0" left="4.0" right="4.0" top="4.0" />
+                  <Insets bottom="4.0" left="4.0" right="4.0" top="4.0"/>
                 </padding>
                 <VBox.margin>
-                  <Insets bottom="8.0" left="8.0" right="4.0" />
+                  <Insets bottom="8.0" left="8.0" right="4.0"/>
                 </VBox.margin>
               </VBox>
               <padding>
-                <Insets top="12.0" />
+                <Insets top="12.0"/>
               </padding>
             </VBox>
           </Tab>
-          <Tab fx:id="tabVoterErrorRules" text="Voter Error Rules">
+          <Tab text="Voter Error Rules" fx:id="tabVoterErrorRules">
             <VBox>
               <VBox maxWidth="460.0" styleClass="bordered-box">
                 <HBox spacing="4.0">
-                  <Label prefWidth="120.0" text="Overvote Rule *" />
+                  <Label prefWidth="120.0" text="Overvote Rule *"/>
                   <VBox spacing="4.0">
                     <fx:define>
-                      <ToggleGroup fx:id="overvoteRuleToggleGroup" />
+                      <ToggleGroup fx:id="overvoteRuleToggleGroup"/>
                     </fx:define>
-                    <RadioButton fx:id="radioOvervoteAlwaysSkip" mnemonicParsing="false">
-                                 <toggleGroup>
-                                    <ToggleGroup fx:id="overvoteRuleToggleGroup" />
-                                 </toggleGroup></RadioButton>
-                    <RadioButton fx:id="radioOvervoteExhaustImmediately" mnemonicParsing="false" toggleGroup="$overvoteRuleToggleGroup" />
-                    <RadioButton fx:id="radioOvervoteExhaustIfMultiple" mnemonicParsing="false" toggleGroup="$overvoteRuleToggleGroup" />
+                    <RadioButton mnemonicParsing="false" toggleGroup="$overvoteRuleToggleGroup"
+                      fx:id="radioOvervoteAlwaysSkip"/>
+                    <RadioButton mnemonicParsing="false" toggleGroup="$overvoteRuleToggleGroup"
+                      fx:id="radioOvervoteExhaustImmediately"/>
+                    <RadioButton mnemonicParsing="false" toggleGroup="$overvoteRuleToggleGroup"
+                      fx:id="radioOvervoteExhaustIfMultiple"/>
                   </VBox>
                   <padding>
-                    <Insets bottom="4.0" left="4.0" right="4.0" top="4.0" />
-                  </padding>
-                </HBox>
-                <HBox alignment="CENTER_LEFT" spacing="4.0">
-                  <Label prefWidth="280.0" text="How Many Consecutive Skipped&#13;  Ranks Are Allowed *" />
-                  <TextField fx:id="textFieldMaxSkippedRanksAllowed" maxWidth="220.0" />
-                  <CheckBox fx:id="checkBoxMaxSkippedRanksAllowedUnlimited" mnemonicParsing="false" prefWidth="180.0" text="Unlimited">
+                    <Insets bottom="4.0" left="4.0" right="4.0" top="4.0"/>
+                  </padding>
+                </HBox>
+                <HBox alignment="CENTER_LEFT" spacing="4.0">
+                  <Label prefWidth="280.0"
+                    text="How Many Consecutive Skipped&#xD;  Ranks Are Allowed *"/>
+                  <TextField fx:id="textFieldMaxSkippedRanksAllowed" maxWidth="220.0"/>
+                  <CheckBox mnemonicParsing="false" text="Unlimited" prefWidth="180.0"
+                    fx:id="checkBoxMaxSkippedRanksAllowedUnlimited">
                     <VBox.margin>
-                      <Insets bottom="8.0" top="8.0" />
+                      <Insets bottom="8.0" top="8.0"/>
                     </VBox.margin>
                   </CheckBox>
                   <padding>
-                    <Insets bottom="4.0" left="4.0" right="4.0" top="4.0" />
-                  </padding>
-                </HBox>
-                <HBox alignment="CENTER_LEFT" spacing="4.0">
-                  <CheckBox fx:id="checkBoxExhaustOnDuplicateCandidate" mnemonicParsing="false" text="Exhaust on Multiple Ranks for the Same Candidate">
+                    <Insets bottom="4.0" left="4.0" right="4.0" top="4.0"/>
+                  </padding>
+                </HBox>
+                <HBox alignment="CENTER_LEFT" spacing="4.0">
+                  <CheckBox fx:id="checkBoxExhaustOnDuplicateCandidate" mnemonicParsing="false"
+                    text="Exhaust on Multiple Ranks for the Same Candidate">
                     <VBox.margin>
-                      <Insets bottom="8.0" top="8.0" />
+                      <Insets top="8.0" bottom="8.0"/>
                     </VBox.margin>
                   </CheckBox>
                   <padding>
-                    <Insets bottom="4.0" left="4.0" right="4.0" top="4.0" />
+                    <Insets bottom="4.0" left="4.0" right="4.0" top="4.0"/>
                   </padding>
                 </HBox>
                 <padding>
-                  <Insets bottom="4.0" left="4.0" right="4.0" top="4.0" />
+                  <Insets bottom="4.0" left="4.0" right="4.0" top="4.0"/>
                 </padding>
                 <VBox.margin>
-                  <Insets bottom="8.0" left="8.0" right="4.0" />
+                  <Insets bottom="8.0" left="8.0" right="4.0"/>
                 </VBox.margin>
               </VBox>
               <padding>
-                <Insets top="12.0" />
+                <Insets top="12.0"/>
               </padding>
             </VBox>
           </Tab>
-          <Tab fx:id="tabOutput" text="Output">
+          <Tab text="Output" fx:id="tabOutput">
             <VBox>
               <VBox maxWidth="610.0" styleClass="bordered-box">
                 <HBox alignment="CENTER_LEFT" spacing="4.0">
-                  <Label prefWidth="120.0" text="Output Directory" />
-                  <TextField fx:id="textFieldOutputDirectory" prefWidth="400.0" />
-                  <Button mnemonicParsing="false" onAction="#buttonOutputDirectoryClicked" text="Select" />
-                  <padding>
-                    <Insets bottom="4.0" left="4.0" right="4.0" top="4.0" />
-                  </padding>
-                </HBox>
-                <HBox alignment="CENTER_LEFT" spacing="4.0">
-                  <CheckBox fx:id="checkBoxTabulateByPrecinct" mnemonicParsing="false" text="Tabulate by Precinct">
+                  <Label prefWidth="120.0" text="Output Directory"/>
+                  <TextField fx:id="textFieldOutputDirectory" prefWidth="400.0"/>
+                  <Button mnemonicParsing="false" onAction="#buttonOutputDirectoryClicked"
+                    text="Select"/>
+                  <padding>
+                    <Insets bottom="4.0" left="4.0" right="4.0" top="4.0"/>
+                  </padding>
+                </HBox>
+                <HBox alignment="CENTER_LEFT" spacing="4.0">
+                  <CheckBox fx:id="checkBoxTabulateByPrecinct" mnemonicParsing="false"
+                    text="Tabulate by Precinct">
                     <VBox.margin>
-                      <Insets bottom="8.0" top="8.0" />
+                      <Insets top="8.0" bottom="8.0"/>
                     </VBox.margin>
                   </CheckBox>
                   <padding>
-                    <Insets bottom="4.0" left="4.0" right="4.0" top="4.0" />
-                  </padding>
-                </HBox>
-                <HBox alignment="CENTER_LEFT" spacing="4.0">
-<<<<<<< HEAD
-                  <CheckBox fx:id="checkBoxGenerateCdfJson" mnemonicParsing="false" text="Generate CDF JSON">
-=======
+                    <Insets bottom="4.0" left="4.0" right="4.0" top="4.0"/>
+                  </padding>
+                </HBox>
+                <HBox alignment="CENTER_LEFT" spacing="4.0">
                   <CheckBox fx:id="checkBoxTabulateByBatch" mnemonicParsing="false"
                             text="Tabulate by Batch">
                     <VBox.margin>
@@ -647,38 +689,40 @@
                 <HBox alignment="CENTER_LEFT" spacing="4.0">
                   <CheckBox fx:id="checkBoxGenerateCdfJson" mnemonicParsing="false"
                     text="Generate CDF JSON">
->>>>>>> 9e957603
                     <VBox.margin>
-                      <Insets bottom="8.0" top="8.0" />
+                      <Insets top="8.0" bottom="8.0"/>
                     </VBox.margin>
                   </CheckBox>
                   <padding>
-                    <Insets bottom="4.0" left="4.0" right="4.0" top="4.0" />
+                    <Insets bottom="4.0" left="4.0" right="4.0" top="4.0"/>
                   </padding>
                 </HBox>
                 <padding>
-                  <Insets bottom="4.0" left="4.0" right="4.0" top="4.0" />
+                  <Insets bottom="4.0" left="4.0" right="4.0" top="4.0"/>
                 </padding>
                 <VBox.margin>
-                  <Insets bottom="8.0" left="8.0" right="4.0" />
+                  <Insets bottom="8.0" left="8.0" right="4.0"/>
                 </VBox.margin>
               </VBox>
               <padding>
-                <Insets top="12.0" />
+                <Insets top="12.0"/>
               </padding>
             </VBox>
           </Tab>
         </TabPane>
-        <Region />
+        <Region/>
       </VBox>
     </center>
     <right>
-      <TextArea fx:id="textAreaHelp" editable="false" minWidth="300.0" prefWidth="300.0" styleClass="help-text-area" wrapText="true" BorderPane.alignment="TOP_LEFT" />
+      <TextArea fx:id="textAreaHelp" editable="false" minWidth="300.0" prefWidth="300.0"
+        styleClass="help-text-area" wrapText="true" BorderPane.alignment="TOP_LEFT"/>
     </right>
     <bottom>
-      <TextArea id="textStatus" fx:id="textAreaStatus" editable="false" prefHeight="200.0" prefWidth="200.0" styleClass="console-text-area" wrapText="true" BorderPane.alignment="TOP_LEFT">
+      <TextArea id="textStatus" fx:id="textAreaStatus" editable="false" prefHeight="200.0"
+        prefWidth="200.0" styleClass="console-text-area" wrapText="true"
+        BorderPane.alignment="TOP_LEFT">
         <BorderPane.margin>
-          <Insets bottom="4.0" left="4.0" right="4.0" top="4.0" />
+          <Insets bottom="4.0" left="4.0" right="4.0" top="4.0"/>
         </BorderPane.margin>
       </TextArea>
     </bottom>
