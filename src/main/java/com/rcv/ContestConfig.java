--- conflicted
+++ resolved
@@ -37,20 +37,6 @@
 class ContestConfig {
 
   // TODO: if any booleans are unspecified in config file, they default to false no matter what
-<<<<<<< HEAD
-  static final boolean DEFAULT_TABULATE_BY_PRECINCT = false;
-  static final boolean DEFAULT_NON_INTEGER_WINNING_THRESHOLD = false;
-  static final boolean DEFAULT_BATCH_ELIMINATION = false;
-  static final boolean DEFAULT_EXHAUST_ON_DUPLICATE_CANDIDATES = false;
-  static final boolean DEFAULT_CONTINUE_UNTIL_TWO_CANDIDATES_REMAIN = false;
-  static final boolean DEFAULT_TREAT_BLANK_AS_UNDECLARED_WRITE_IN = false;
-  static final int DEFAULT_DECIMAL_PLACES_FOR_VOTE_ARITHMETIC = 4;
-  static final int DEFAULT_MAX_SKIPPED_RANKS_ALLOWED = 1;
-  static final int DEFAULT_NUMBER_OF_WINNERS = 1;
-  static final BigDecimal DEFAULT_MINIMUM_VOTE_THRESHOLD = BigDecimal.ZERO;
-
-  static final boolean DEFAULT_CANDIDATE_EXCLUDED = false;
-=======
   static final boolean SUGGESTED_TABULATE_BY_PRECINCT = false;
   static final boolean SUGGESTED_NON_INTEGER_WINNING_THRESHOLD = false;
   static final boolean SUGGESTED_BATCH_ELIMINATION = false;
@@ -63,7 +49,6 @@
   static final BigDecimal SUGGESTED_MINIMUM_VOTE_THRESHOLD = BigDecimal.ZERO;
 
   static final boolean SUGGESTED_CANDIDATE_EXCLUDED = false;
->>>>>>> dbac830c
 
   // underlying rawConfig object data
   private final RawContestConfig rawConfig;
@@ -268,15 +253,6 @@
       Logger.log(Level.SEVERE, "maxRankingsAllowed must be 1 or higher.");
     }
 
-<<<<<<< HEAD
-    if (getMaxSkippedRanksAllowed() != null
-        && (getMaxSkippedRanksAllowed() < 0 || getMaxSkippedRanksAllowed() > 100)) {
-      isValid = false;
-      Logger.log(Level.SEVERE, "maxSkippedRanksAllowed must be from 0 to 100 if it's supplied.");
-    }
-
-    if (getNumberOfWinners() == null || getNumberOfWinners() < 1 || getNumberOfWinners() > 100) {
-=======
     if (getMaxSkippedRanksAllowed() != null && getMaxSkippedRanksAllowed() < 0) {
       isValid = false;
       Logger.log(Level.SEVERE, "maxSkippedRanksAllowed must be non-negative if it's supplied.");
@@ -292,15 +268,6 @@
     if (getMinimumVoteThreshold() == null
         || getMinimumVoteThreshold().intValue() < 0
         || getMinimumVoteThreshold().intValue() > 1000000) {
->>>>>>> dbac830c
-      isValid = false;
-      Logger.log(Level.SEVERE, "minimumVoteThreshold must be from 0 to 1000000.");
-    }
-
-<<<<<<< HEAD
-    if (getMinimumVoteThreshold() == null
-        || getMinimumVoteThreshold().intValue() < 0
-        || getMinimumVoteThreshold().intValue() > 1000000) {
       isValid = false;
       Logger.log(Level.SEVERE, "minimumVoteThreshold must be from 0 to 1000000.");
     }
@@ -312,15 +279,6 @@
       Logger.log(Level.SEVERE, "decimalPlacesForVoteArithmetic must be from 0 to 20.");
     }
 
-=======
-    if (getDecimalPlacesForVoteArithmetic() == null
-        || getDecimalPlacesForVoteArithmetic() < 0
-        || getDecimalPlacesForVoteArithmetic() > 20) {
-      isValid = false;
-      Logger.log(Level.SEVERE, "decimalPlacesForVoteArithmetic must be from 0 to 20.");
-    }
-
->>>>>>> dbac830c
     // If this is a multi-seat contest, we validate a couple extra parameters.
     if (getNumberOfWinners() != null && getNumberOfWinners() > 1) {
       if (willContinueUntilTwoCandidatesRemain()) {
