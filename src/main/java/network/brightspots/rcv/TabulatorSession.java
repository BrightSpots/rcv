/*
 * RCTab
 * Copyright (c) 2017-2022 Bright Spots Developers.
 *
 * This Source Code Form is subject to the terms of the Mozilla Public
 * License, v. 2.0. If a copy of the MPL was not distributed with this
 * file, You can obtain one at https://mozilla.org/MPL/2.0/.
 */

/*
 * Purpose: High-level flow for tabulation execution.
 * Parse config file.
 * Parse cast vote records.
 * Tabulate contest.
 * Output results
 * Design: TabulatorSession also stores state metadata which exists outside tabulation results:
 * config object, resolved output, and logging paths, tabulation object, and CVR data including
 * precinct codes discovered while parsing CVR files.
 * Conditions: During tabulation, validation, and conversion.
 * Version history: see https://github.com/BrightSpots/rcv.
 */

package network.brightspots.rcv;

import java.io.BufferedReader;
import java.io.FileReader;
import java.io.IOException;
import java.nio.charset.StandardCharsets;
import java.text.SimpleDateFormat;
import java.util.ArrayList;
import java.util.Date;
import java.util.HashSet;
import java.util.LinkedList;
import java.util.List;
import java.util.Map;
import java.util.Set;
import javax.xml.parsers.ParserConfigurationException;
import network.brightspots.rcv.CastVoteRecord.CvrParseException;
import network.brightspots.rcv.ContestConfig.Provider;
import network.brightspots.rcv.ContestConfig.UnrecognizedProviderException;
import network.brightspots.rcv.FileUtils.UnableToCreateDirectoryException;
import network.brightspots.rcv.ResultsWriter.RoundSnapshotDataMissingException;
import network.brightspots.rcv.StreamingCvrReader.CvrDataFormatException;
import network.brightspots.rcv.Tabulator.TabulationAbortedException;
import org.apache.poi.ooxml.POIXMLException;
import org.apache.poi.openxml4j.exceptions.OpenXML4JException;
import org.xml.sax.SAXException;

@SuppressWarnings("RedundantSuppression")
class TabulatorSession {

  private final String configPath;
  // precinct IDs discovered during CVR parsing to support testing
  private final Set<String> precinctIds = new HashSet<>();
  private final String timestampString;
  private String outputPath;
  private List<String> convertedFilesWritten;

  TabulatorSession(String configPath) {
    this.configPath = configPath;
    // current date-time formatted as a string used for creating unique output files names
    timestampString = new SimpleDateFormat("yyyy-MM-dd_HH-mm-ss").format(new Date());
  }

  // validation will catch a mismatch and abort anyway, but let's log helpful errors for the CLI
  // here also
  private static void checkConfigVersionMatchesApp(ContestConfig config) {
    String version = config.getRawConfig().tabulatorVersion;

    if (!version.equals(ContestConfig.AUTOMATED_TEST_VERSION)) {
      //noinspection StatementWithEmptyBody
      if (ContestConfigMigration.isConfigVersionNewerThanAppVersion(version)) {
        // It will log a severe message already, so no need to add one here.
      } else if (ContestConfigMigration.isConfigVersionOlderThanAppVersion(version)) {
        Logger.severe(
            "Can't use a config with older version %s in newer version %s of the app! To "
                + "automatically migrate the config to the newer version, load it in the graphical "
                + "version of the app (i.e. don't use the -cli flag when starting the tabulator).",
            version, Main.APP_VERSION);
      }
    }
  }

  // Visible for testing
  @SuppressWarnings("unused")
  String getOutputPath() {
    return outputPath;
  }

  // Visible for testing
  @SuppressWarnings("unused")
  String getTimestampString() {
    return timestampString;
  }

  // Visible for testing
  @SuppressWarnings("unused")
  List<String> getConvertedFilesWritten() {
    return convertedFilesWritten;
  }

  // special mode to just export the CVR as CDF JSON instead of tabulating
  void convertToCdf() {
    ContestConfig config = ContestConfig.loadContestConfig(configPath);
    // If there are no validation errors
    if (config != null && config.validate().isEmpty()) {
      checkConfigVersionMatchesApp(config);
      try {
        FileUtils.createOutputDirectory(config.getOutputDirectory());
        List<CastVoteRecord> castVoteRecords = parseCastVoteRecords(config, precinctIds);
        if (castVoteRecords == null) {
          Logger.severe("Aborting conversion due to cast vote record errors!");
        } else {
          ResultsWriter writer =
              new ResultsWriter()
                  .setNumRounds(0)
                  .setContestConfig(config)
                  .setTimestampString(timestampString)
                  .setPrecinctIds(precinctIds);
          try {
            writer.generateCdfJson(castVoteRecords);
          } catch (RoundSnapshotDataMissingException exception) {
            // This will never actually happen because no snapshots are involved when you're just
            // translating the input to CDF, not the tabulation results.
          }
        }
      } catch (IOException | UnableToCreateDirectoryException exception) {
        Logger.severe("CDF JSON generation failed.");
      }
    } else {
      Logger.severe("Failed to load config.");
    }
  }

  // Returns a List of exception class names that were thrown while tabulating.
  List<String> tabulate() {
    Logger.info("Starting tabulation session...");
    List<String> exceptionsEncountered = new LinkedList<>();
    ContestConfig config = ContestConfig.loadContestConfig(configPath);
    checkConfigVersionMatchesApp(config);
    boolean tabulationSuccess = false;

<<<<<<< HEAD
    boolean isLoggingSetUp = setUpLogging(config.getOutputDirectory());
    if (!isLoggingSetUp) {
      Logger.removeTabulationFileLogging();
      return;
    }

    // If there are validation errors
    if (!config.validate().isEmpty()) {
      Logger.removeTabulationFileLogging();
      return;
    }

    Logger.info("Computer name: %s", Utils.getComputerName());
    Logger.info("User name: %s", Utils.getUserName());
    Logger.info("Config file: %s", configPath);
    try {
      Logger.fine("Begin config file contents:");
      BufferedReader reader = new BufferedReader(
          new FileReader(configPath, StandardCharsets.UTF_8));
      String line = reader.readLine();
      while (line != null) {
        Logger.fine(line);
        line = reader.readLine();
=======
    if (setUpLogging(config.getOutputDirectory()) && config.validate()) {
      Logger.info("Computer name: %s", Utils.getComputerName());
      Logger.info("User name: %s", Utils.getUserName());
      Logger.info("Config file: %s", configPath);
      try {
        Logger.fine("Begin config file contents:");
        BufferedReader reader = new BufferedReader(
            new FileReader(configPath, StandardCharsets.UTF_8));
        String line = reader.readLine();
        while (line != null) {
          Logger.fine(line);
          line = reader.readLine();
        }
        Logger.fine("End config file contents.");
        reader.close();
      } catch (IOException exception) {
        exceptionsEncountered.add(exception.getClass().toString());
        Logger.severe("Error logging config file: %s\n%s", configPath, exception);
>>>>>>> a19ba37a
      }
      Logger.info("Tabulating '%s'...", config.getContestName());
      if (config.isMultiSeatSequentialWinnerTakesAllEnabled()) {
        Logger.info("This is a multi-pass IRV contest.");
        int numWinners = config.getNumberOfWinners();
        // temporarily set config to single-seat so that we can run sequential elections
        config.setNumberOfWinners(1);
        while (config.getSequentialWinners().size() < numWinners) {
          Logger.info(
              "Beginning tabulation for seat #%d...", config.getSequentialWinners().size() + 1);
          // Read cast vote records and precinct IDs from CVR files
          List<CastVoteRecord> castVoteRecords = parseCastVoteRecords(config, precinctIds);
          if (castVoteRecords == null) {
            Logger.severe("Aborting tabulation due to cast vote record errors!");
            break;
          }
          Set<String> newWinnerSet;
          try {
            newWinnerSet = runTabulationForConfig(config, castVoteRecords);
          } catch (TabulationAbortedException exception) {
            exceptionsEncountered.add(exception.getClass().toString());
            Logger.severe(exception.getMessage());
            break;
          }
          assert newWinnerSet.size() == 1;
          String newWinner = (String) newWinnerSet.toArray()[0];
          config.setCandidateExclusionStatus(newWinner, true);
          config.addSequentialWinner(newWinner);
          Logger.info("Tabulation for seat #%d completed.", config.getSequentialWinners().size());
          if (config.getSequentialWinners().size() < numWinners) {
            Logger.info("Excluding %s from the remaining tabulations.", newWinner);
          }
        }
        // revert config to original state
        config.setNumberOfWinners(numWinners);
        config.getSequentialWinners()
            .forEach(winner -> config.setCandidateExclusionStatus(winner, false));
        tabulationSuccess = true;
      } else {
        // normal operation (not multi-pass IRV, a.k.a. sequential multi-seat)
        // Read cast vote records and precinct IDs from CVR files
        List<CastVoteRecord> castVoteRecords = parseCastVoteRecords(config, precinctIds);
        if (castVoteRecords == null) {
          Logger.severe("Aborting tabulation due to cast vote record errors!");
        } else {
          try {
            runTabulationForConfig(config, castVoteRecords);
            tabulationSuccess = true;
          } catch (TabulationAbortedException exception) {
            exceptionsEncountered.add(exception.getClass().toString());
            Logger.severe(exception.getMessage());
          }
        }
      }
      Logger.info("Tabulation session completed.");
      if (tabulationSuccess) {
        Logger.info("Results written to: %s", outputPath);
      }
    }
    Logger.removeTabulationFileLogging();
    return exceptionsEncountered;
  }

  private boolean setUpLogging(String outputDirectory) {
    boolean success = false;
    // cache outputPath for testing
    outputPath = outputDirectory;
    try {
      FileUtils.createOutputDirectory(outputDirectory);
      Logger.addTabulationFileLogging(outputDirectory, timestampString);
      success = true;
    } catch (UnableToCreateDirectoryException | IOException exception) {
      Logger.severe("Failed to configure tabulation logger!\n%s", exception);
    }
    if (!success) {
      Logger.severe("Failed to configure logger!");
    }
    return success;
  }

  // execute tabulation for given ContestConfig (a Session may comprise multiple tabulations)
  // returns: set of winners from tabulation
  private Set<String> runTabulationForConfig(
      ContestConfig config, List<CastVoteRecord> castVoteRecords)
      throws TabulationAbortedException {
    Set<String> winners;
    Tabulator tabulator = new Tabulator(castVoteRecords, config, precinctIds);
    winners = tabulator.tabulate();
    try {
      tabulator.generateSummaryFiles(timestampString);
    } catch (IOException exception) {
      Logger.severe("Error writing summary files:\n%s", exception);
    }
    return winners;
  }

  // parse CVR files referenced in the ContestConfig object into a list of CastVoteRecords
  // param: config object containing CVR file paths to parse
  // param: precinctIds a set of precinct IDs which will be populated during cvr parsing
  // returns: list of parsed CVRs or null if an error was encountered
  private List<CastVoteRecord> parseCastVoteRecords(ContestConfig config, Set<String> precinctIds) {
    Logger.info("Parsing cast vote records...");
    List<CastVoteRecord> castVoteRecords = new ArrayList<>();
    boolean encounteredSourceProblem = false;

    // At each iteration of the following loop, we add records from another source file.
    for (RawContestConfig.CvrSource source : config.rawConfig.cvrFileSources) {
      String cvrPath = config.resolveConfigPath(source.getFilePath());
      Provider provider = ContestConfig.getProvider(source);
      try {
        if (ContestConfig.isCdf(source)) {
          Logger.info("Reading CDF cast vote record file: %s...", cvrPath);
          new CommonDataFormatReader(
              cvrPath, config, source.getContestId(), source.getOvervoteLabel())
              .parseCvrFile(castVoteRecords);
          continue;
        } else if (ContestConfig.getProvider(source) == Provider.CLEAR_BALLOT) {
          Logger.info("Reading Clear Ballot cast vote records from file: %s...", cvrPath);
          new ClearBallotCvrReader(cvrPath, config, source.getUndeclaredWriteInLabel())
              .readCastVoteRecords(castVoteRecords, source.getContestId());
          continue;
        } else if (provider == Provider.DOMINION) {
          Logger.info("Reading Dominion cast vote records from folder: %s...", cvrPath);
          DominionCvrReader reader =
              new DominionCvrReader(config, cvrPath, source.getUndeclaredWriteInLabel());
          reader.readCastVoteRecords(castVoteRecords, source.getContestId());
          // Before we tabulate, we output a converted generic CSV for the CVRs.
          try {
            ResultsWriter writer = new ResultsWriter().setTimestampString(timestampString);
            this.convertedFilesWritten =
                writer.writeGenericCvrCsv(
                    castVoteRecords,
                    reader.getContests().values(),
                    config.getOutputDirectory(),
                    source.getContestId(),
                    source.getUndeclaredWriteInLabel());
          } catch (IOException exception) {
            // error already logged in ResultsWriter
          }
          continue;
        } else if (provider == Provider.ESS) {
          Logger.info("Reading ES&S cast vote record file: %s...", cvrPath);
          new StreamingCvrReader(config, source).parseCvrFile(castVoteRecords, precinctIds);
          continue;
        } else if (provider == Provider.HART) {
          Logger.info("Reading Hart cast vote records from folder: %s...", cvrPath);
          new HartCvrReader(
              cvrPath, source.getContestId(), config, source.getUndeclaredWriteInLabel())
              .readCastVoteRecordsFromFolder(castVoteRecords);
          continue;
        }
        throw new UnrecognizedProviderException();
      } catch (UnrecognizedCandidatesException exception) {
        Logger.severe("Source file contains unrecognized candidate(s): %s", cvrPath);
        // map from name to number of times encountered
        exception.candidateCounts.keySet().forEach(candidate -> Logger.severe(
            "Unrecognized candidate \"%s\" appears %d time(s)!",
            candidate, exception.candidateCounts.get(candidate)));
        // various incorrect settings can lead to UnrecognizedCandidatesException, so it's hard
        // to know exactly what the problem is
        Logger.info(
            "Check config settings for candidate names, firstVoteRowIndex, "
                + "firstVoteColumnIndex, and precinctColumnIndex to make sure they are correct!");
        Logger.info("See config_file_documentation.txt for more details.");
        encounteredSourceProblem = true;
      } catch (IOException exception) {
        Logger.severe("Error opening cast vote record file: %s", cvrPath);
        Logger.info("Check file path and permissions and make sure they are correct!");
        encounteredSourceProblem = true;
      } catch (ParserConfigurationException
          | SAXException
          | OpenXML4JException
          | POIXMLException exception) {
        Logger.severe("Error parsing source file %s", cvrPath);
        Logger.info(
            "ES&S cast vote record files must be Microsoft Excel Workbook "
                + "format.\nStrict Open XML and Open Office are not supported.");
        encounteredSourceProblem = true;
      } catch (CvrDataFormatException exception) {
        Logger.severe("Data format error while parsing source file: %s", cvrPath);
        Logger.info("See the log for details.");
        encounteredSourceProblem = true;
      } catch (UnrecognizedProviderException exception) {
        Logger.severe(
            "Unrecognized provider \"%s\" in source file: %s", source.getProvider(), cvrPath);
        encounteredSourceProblem = true;
      } catch (CvrParseException exception) {
        encounteredSourceProblem = true;
      } catch (Exception exception) {
        Logger.severe("Unexpected error parsing source file: %s\n%s", cvrPath, exception);
        encounteredSourceProblem = true;
      }
    }

    if (encounteredSourceProblem) {
      Logger.severe("Parsing cast vote records failed!");
      castVoteRecords = null;
    } else if (castVoteRecords.isEmpty()) {
      Logger.severe("No cast vote records found!");
      castVoteRecords = null;
    } else {
      Logger.info("Parsed %d cast vote records successfully.", castVoteRecords.size());
    }
    return castVoteRecords;
  }

  static class UnrecognizedCandidatesException extends Exception {

    // count of how many times each unrecognized candidate was encountered during CVR parsing
    final Map<String, Integer> candidateCounts;

    UnrecognizedCandidatesException(Map<String, Integer> candidateCounts) {
      this.candidateCounts = candidateCounts;
    }
  }
}<|MERGE_RESOLUTION|>--- conflicted
+++ resolved
@@ -140,32 +140,7 @@
     checkConfigVersionMatchesApp(config);
     boolean tabulationSuccess = false;
 
-<<<<<<< HEAD
-    boolean isLoggingSetUp = setUpLogging(config.getOutputDirectory());
-    if (!isLoggingSetUp) {
-      Logger.removeTabulationFileLogging();
-      return;
-    }
-
-    // If there are validation errors
-    if (!config.validate().isEmpty()) {
-      Logger.removeTabulationFileLogging();
-      return;
-    }
-
-    Logger.info("Computer name: %s", Utils.getComputerName());
-    Logger.info("User name: %s", Utils.getUserName());
-    Logger.info("Config file: %s", configPath);
-    try {
-      Logger.fine("Begin config file contents:");
-      BufferedReader reader = new BufferedReader(
-          new FileReader(configPath, StandardCharsets.UTF_8));
-      String line = reader.readLine();
-      while (line != null) {
-        Logger.fine(line);
-        line = reader.readLine();
-=======
-    if (setUpLogging(config.getOutputDirectory()) && config.validate()) {
+    if (setUpLogging(config.getOutputDirectory()) && config.validate().isEmpty()) {
       Logger.info("Computer name: %s", Utils.getComputerName());
       Logger.info("User name: %s", Utils.getUserName());
       Logger.info("Config file: %s", configPath);
@@ -183,7 +158,6 @@
       } catch (IOException exception) {
         exceptionsEncountered.add(exception.getClass().toString());
         Logger.severe("Error logging config file: %s\n%s", configPath, exception);
->>>>>>> a19ba37a
       }
       Logger.info("Tabulating '%s'...", config.getContestName());
       if (config.isMultiSeatSequentialWinnerTakesAllEnabled()) {
