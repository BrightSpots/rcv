--- conflicted
+++ resolved
@@ -528,11 +528,7 @@
   private List<File> chooseFile(Provider provider, ExtensionFilter filter) {
     FileChooser fc = new FileChooser();
     fc.setInitialDirectory(new File(FileUtils.getUserDirectory()));
-<<<<<<< HEAD
-    fc.getExtensionFilters().add(new ExtensionFilter("JSON and XML files", "*.json", "*.xml"));
-=======
     fc.getExtensionFilters().add(filter);
->>>>>>> 2fd963af
     fc.setTitle("Select " + provider + " Cast Vote Record Files");
     return fc.showOpenMultipleDialog(GuiContext.getInstance().getMainWindow());
   }
@@ -1047,10 +1043,6 @@
           buttonAddCvrFile.setDisable(false);
           textFieldCvrFilePath.setDisable(false);
           buttonCvrFilePath.setDisable(false);
-<<<<<<< HEAD
-          textFieldCvrContestId.setDisable(false);
-=======
->>>>>>> 2fd963af
           textFieldCvrFirstVoteCol.setDisable(false);
           textFieldCvrFirstVoteCol
                   .setText(String.valueOf(ContestConfig.SUGGESTED_CVR_FIRST_VOTE_COLUMN));
