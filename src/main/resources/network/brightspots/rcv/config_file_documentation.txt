This document lists the parameters that can be included in a config file suitable for input tabulation.
Config file must be valid JSON format. Examples can be found in the test_data folder.

  "tabulatorVersion" required
    version of the application that created this file
    used for migrating config data between different application versions
    example: "1.0.0"
    value: text string of length [1..1000]

  "outputSettings" required
    list of output settings and their associated parameters
    the "outputSettings" section contains the following parameters:

      "contestName" required
        the name of the contest
        used for naming output files (visualizer and audit)
        example: "Portland Mayoral Race 2017"
        value: text string of length [1..1000]

      "outputDirectory" optional
        directory for visualizer and audit output files
        if a relative path is supplied it will be appended to the current working directory
        if an absolute path is supplied it will be used as is
        example: /Path/To/TabulatorResults
        example: output_data/contest1
        value: string of length [1..1000]
        if not supplied: files will be saved to the current working directory

      "contestDate" optional
        date of the contest
        used for visualizer output only (not used in tabulation)
        example: "2015-11-03"
        value: text string of length [1..1000]

      "contestJurisdiction" optional
        text description of the jurisdiction of this contest
        used for visualizer output only (not used in tabulation)
        example: "Portland, ME"
        value: text string of length [1..1000]

      "contestOffice" optional
        text description of the office being contested
        used for visualizer output only (not used in tabulation)
        example: "Mayor"
        value: text string of length [1..1000]

      "tabulateByPrecinct" optional
        tabulator will generate a results spreadsheet for each precinct
        value: true | false
        if not supplied: false

      "generateCdfJson" optional
        tabulator will generate a JSON of cast vote records in the Common Data Format
        value: true | false
        if not supplied: false

  "cvrFileSources" required
    list of input CVR file paths and their associated parameters
    each "cvrFileSources" list item contains the following parameters:

      "filePath" required
        location of the CVR file
        example: /Users/test_data/2015-portland-mayor-cvr.xlsx
        value: string of length [1..1000]

      "firstVoteColumnIndex" required unless source is JSON
        index of the column (starting from 1) that contains the top-ranked candidate for each CVR
        example: 3
        value: [1..1000]

      "firstVoteRowIndex" required unless source is JSON
        index of the row (starting from 1) that contains the rankings for the first CVR
        example: 2
        value: [1..100000]

      "idColumnIndex" optional
        index of the column (starting from 1) that contains the unique ID for each CVR
        example: 1
        value: [1..1000]

      "precinctColumnIndex" required when "tabulateByPrecinct" is enabled
        index of the column (starting from 1) that contains the precinct name for each CVR
        example: 2
        value: [1..1000]

      "provider" optional
        text description of the vendor / machine which generated this file
        example: "ES&S"
        if set to "CDF" the CVR file will be read as NIST Common Data Format
        if not supplied: file will be read as ES&S format
        value: text string of length [1..1000]

  "candidates" required
    list of registered candidate names and associated candidate code (note: leave empty when CVR is in Common Data Format)
    each "candidates" list item has the following parameters:

    "name" required
      full name of the registered candidate
      example: "Duson, Jill C."
      value: string of length [1..1000]

    "code" optional
      candidate code which may appear in CVRs in lieu of full candidate name
      example: "JCD"
      value: string of length [1..1000]

    "excluded" optional
      candidate should be ignored during tabulation
      value: true | false
      if not supplied: false

  "rules" required
    set of configuration parameters that specify the tabulation rules
    the "rules" section contains the following parameters:

      "randomSeed" required when tiebreakMode is random, previousRoundCountsThenRandom, or generatePermutation
        the integer seed for the application's pseudorandom number generator
        value: [0..2147483647]
        if not supplied: null

      "tiebreakMode" required
        how the program should decide which candidate to eliminate when multiple candidates are tied for last place
        or which candidate to elect first when:
          electionWinnerMode is set to multiSeatAllowOnlyOneWinnerPerRound and
          multiple candidates exceed the winning threshold and
          also tie for the highest vote total in the same round
        value: "random" | "interactive" | "previousRoundCountsThenRandom" | "previousRoundCountsThenInteractive" | "usePermutationInConfig" | "generatePermutation"

        we use Java 12 java.util.random in our tiebreak implementations as follows:

        "random"
          on config load a java.util.Random object is created using the randomSeed value specified in the input config file:
          random = new Random(randomSeed);
          during tabulation, in the event of a tie at the end of a round:
          the list of tied candidates is sorted alphabetically
          a randomDouble is created using the random object:
            double randomDouble = random.nextDouble();
            the randomDouble is mapped to one of the tied candidates in the list:
            int randomCandidateIndex = (int) Math.floor(randomDouble * (double) tiedCandidates.size());
          the selected candidate will be the winner or loser for that round

        "interactive":
          the user is presented with a list of tied candidates
          the user will input their selection manually

        "previousRoundCountsThenRandom"
          the tied candidate with the highest vote total in the previous round is selected
          if there is a tie for the vote count in the previous round as well, a candidate is selected from the still tying candidates as described under tiebreakMode "random"

        "previousRoundCountsThenInteractive"
          the tied candidate with the highest vote total in the previous round is selected
          if there is a tie for the vote count in the previous round as well, a candidate is selected from the still tying candidates as described under "interactive"

        "usePermutationInConfig"
          during tabulation, in the event of a tie at the end of a round the list of candidates from the config file is consulted
          if selecting a winner the tied candidate in this round who appears earliest is selected as a winner
          if selecting a loser the tied candidate who appears latest is selected as the loser

        "generatePermutation"
          we use Java 12 java.util.random for randomness in our tiebreak implementations
          https://docs.oracle.com/en/java/javase/12/docs/api/java.base/java/util/Random.html
          on config load candidate names are sorted alphabetically by candidate code, or if code is not present, candidate name
          a randomly ordered candidate permutation is created with:
          java.util.Collections.shuffle(sortedCandidateNames, new java.util.Random(randomSeed))
          where randomSeed is specified in the input config file
          during tabulation, in the event of a tie at the end of a round, this permutation is consulted
          if selecting a winner: the tied candidate in this round who appears earliest is selected
          if selecting a loser: the tied candidate who appears latest is selected

      "overvoteRule" required
        how the program should handle an overvote when it encounters one
        value: "alwaysSkipToNextRank" | "exhaustImmediately" | "exhaustIfMultipleContinuing"

<<<<<<< HEAD
=======
      "winnerElectionMode" required
        whether the program should apply a special process for selecting the winner(s)
        "standard": no special process
        "singleSeatContinueUntilTwoCandidatesRemain": keep tabulating after the winning round until only two candidates remain (only valid when numberOfWinners = 1)
        "multiSeatAllowOnlyOneWinnerPerRound": elect no more than one winner per round, even when there are multiple candidates exceeding the winning threshold (only valid when numberOfWinners > 1)
        "multiSeatBottomsUp": instead of running a standard multi-seat contest with single transferable votes, just eliminate candidates until there are numWinners remaining, then stop (only valid when numberOfWinners > 1)
        "multiSeatSequentialWinnerTakesAll": instead of running a true multi-seat contest, run a series of single-seat contests and progressively exclude candidates as they win seats (only valid when numberOfWinners > 1)
        value: "standard" | "singleSeatContinueUntilTwoCandidatesRemain" | "multiSeatAllowOnlyOneWinnerPerRound" | "multiSeatBottomsUp" | "multiSeatSequentialWinnerTakesAll"

      "randomSeed" required when tiebreakMode is random, previousRoundCountsThenRandom, or generatePermutation
        the integer seed for the application's pseudorandom number generator
        value: [0..2147483647]
        if not supplied: null
>>>>>>> c762b296

      "numberOfWinners" required
        the number of seats to be won in this contest
        note: we use fractional vote transfer to redistribute votes in multi-seat contests
        value: [1..number of declared candidates]

      "decimalPlacesForVoteArithmetic" required
        number of rounding decimal places when computing winning thresholds and fractional vote transfers
        value: [1..20]

      "minimumVoteThreshold" required
        the minimum number of votes a candidate must receive in the first round to avoid automatic elimination
        example: 150
        value: [0..1000000]

      "maxSkippedRanksAllowed" required
        maximum number of skipped ranks (undervotes) on a ballot before the ballot should be considered exhausted; if "unlimited" is entered, a ballot will never be considered exhausted due to skipped ranks
        example: 1
        value: [unlimited, 0..1000000]

      "maxRankingsAllowed" required
        maximum number of candidates that a ballot is allowed to rank; if "max" is entered, this will default to the total number of declared candidates
        example: 15
        values: [max, 1..1000000]

      "nonIntegerWinningThreshold" optional
        the vote threshold used to determine winners can be a non-integer
        if true, threshold = V/(S+1) + 10^-d
        if false, threshold = floor(V/(S+1)) + 1
        where V = total number of votes (in the current round for single-seat or in the first round for multi-seat); S = numberOfWinners; and d = decimalPlacesForVoteArithmetic
        (note that S+1 in the formulas above becomes just S if hareQuota is set to true)
        value: true | false
        if not supplied: false

      "hareQuota" optional
        the winning threshold should be computed using the Hare quota (votes divided by seats) instead of the preferred Droop quota (votes divided by (seats+1))
        only valid for multi-seat contests
        value: true | false
        if not supplied: false

      "batchElimination" optional
        tabulator will use batch elimination (only valid for single-winner contests)
        value: true | false
        if not supplied: false

      "exhaustOnDuplicateCandidate" optional
        tabulator will exhaust a ballot when it encounters a duplicate candidate (instead of just skipping the duplicate)
        value: true | false
        if not supplied: false

      "treatBlankAsUndeclaredWriteIn" optional
        tabulator will interpret a blank cell in a CVR as a vote for an undeclared write-in
        value: true | false
        if not supplied: false

      "overvoteLabel" optional
        label used in the CVR to denote an overvote; if this parameter is present overvoteRule must be either "alwaysSkipToNextRank" or "exhaustImmediately" (because the other option, exhaustIfMultipleContinuing, relies on knowing which specific candidates were involved in each overvote)
        example: "OVERVOTE"
        value: string of length [1..1000]

      "undervoteLabel" optional
        the special label used in the cast vote records to denote an undervote
        example: "UNDERVOTE"
        value: string of length [1..1000]

      "undeclaredWriteInLabel" required if treatBlankAsUndeclaredWriteIn is enabled
        the special label used in the cast vote records to denote a vote for an undeclared write-in
        also used to represent undeclared write-ins in the results output
        example: "UWI"
        value: string of length [1..1000]

      "rulesDescription" optional
        text description of this rules configuration for organizing your config files -- not used by the tabulator
        Example "Maine Rules"
        value: string of length [1..1000]<|MERGE_RESOLUTION|>--- conflicted
+++ resolved
@@ -171,8 +171,6 @@
         how the program should handle an overvote when it encounters one
         value: "alwaysSkipToNextRank" | "exhaustImmediately" | "exhaustIfMultipleContinuing"
 
-<<<<<<< HEAD
-=======
       "winnerElectionMode" required
         whether the program should apply a special process for selecting the winner(s)
         "standard": no special process
@@ -182,12 +180,6 @@
         "multiSeatSequentialWinnerTakesAll": instead of running a true multi-seat contest, run a series of single-seat contests and progressively exclude candidates as they win seats (only valid when numberOfWinners > 1)
         value: "standard" | "singleSeatContinueUntilTwoCandidatesRemain" | "multiSeatAllowOnlyOneWinnerPerRound" | "multiSeatBottomsUp" | "multiSeatSequentialWinnerTakesAll"
 
-      "randomSeed" required when tiebreakMode is random, previousRoundCountsThenRandom, or generatePermutation
-        the integer seed for the application's pseudorandom number generator
-        value: [0..2147483647]
-        if not supplied: null
->>>>>>> c762b296
-
       "numberOfWinners" required
         the number of seats to be won in this contest
         note: we use fractional vote transfer to redistribute votes in multi-seat contests
