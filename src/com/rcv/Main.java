/*
 * Created by Jonathan Moldover, Louis Eisenberg, and Hylton Edingfield
 * Copyright 2018 Bright Spots
 * Purpose: Main entry point for the rcv module
 * Controls high-level flow for program execution:
 * parse command line
 * parse config file
 * read cast vote records
 * tabulate election
 * output results
 * Version: 1.0
 */

package com.rcv;

import java.io.IOException;
import java.util.ArrayList;
import java.util.List;

public class Main {

  // function: main
  // purpose: main entry point to the rcv tabulator program
  // param: args command line argument array
  // returns: N/A
  public static void main(String[] args) {
    if (args.length == 0) {
      // if no args provided, assume user wants to use the GUI
      System.out.println("No arguments provided; starting GUI...");
      // graphical user interface (GUI)
      RcvGui gui = new RcvGui();
      gui.launch();
    } else {
      // assume user wants to use CLI
      String configPath = args[0];
      // config file for running the tabulator
      ElectionConfig config = loadElectionConfig(configPath);
      Logger.log("Tabulator is being used via the CLI.");
      executeTabulation(config);
    }
  }

  // function: loadElectionConfig
  // purpose: create config object
  // param: path to config file
  // returns: the new ElectionConfig object or null if there was a problem
  static ElectionConfig loadElectionConfig(String configPath) {
    // config: the new object
    ElectionConfig config = null;
    try {
      // rawConfig holds the basic election config data parsed from json
      RawElectionConfig rawConfig;
      // parse raw config
      rawConfig = JsonParser.parseObjectFromFile(configPath, RawElectionConfig.class);
      // create and validate new ElectionConfig
      if (rawConfig != null) {
        config = new ElectionConfig(rawConfig);
        // set up log output
        Logger.setup(config.auditOutput());
        Logger.log("Parsed config file: %s", configPath);
        Logger.log("Logging to: %s", config.auditOutput());
        if (!config.validate()) {
          Logger.log("There was a problem validating the election configuration.");
          Logger.log("Please see the README.txt for details.");
          config = null;
        }
      }
    } catch (IOException exception) {
      System.err.print(
          String.format(
              "Failed to configure logging output to file: %s\n%s",
              config.auditOutput(),
              exception.toString()
          )
      );
    }
    // TODO: Should probably add either check for null config here (and throw exception?), or whenever it's called
    return config;
  }

  // function: executeTabulation
  // purpose: execute tabulation for given ElectionConfig
  // param: config object containing cvr file paths to parse
  // returns: String indicating whether or not execution was successful
  static String executeTabulation(ElectionConfig config) {
    // Read cast vote records from cvr files
    // castVoteRecords will contain all cast vote records parsed by the reader
    List<CastVoteRecord> castVoteRecords;
    // String indicating whether or not execution was successful
    String response = "Tabulation successful!";
    try {
      // parse the cast vote records
      castVoteRecords = parseCastVoteRecords(config);
      // tabulator for tabulation logic
      Tabulator tabulator = new Tabulator(castVoteRecords, config);
      // do the tabulation
      tabulator.tabulate();
      // generate visualizer spreadsheet data
      tabulator.generateSummarySpreadsheet();
      // generate audit data
      tabulator.doAudit(castVoteRecords);
    } catch (Exception exception) {
      response = String.format("ERROR during tabulation: %s", exception.toString());
      Logger.log(response);
    }
    // TODO: Redesign this later so as not to return a user-facing status string
    return response;
  }

  // function: parseCastVoteRecords
  // purpose: parse cvr files referenced in the ElectionConfig object into a list of CastVoteRecords
  // param: config object containing cvr file paths to parse
  // returns: list of all CastVoteRecord objects parsed from cvr files
  private static List<CastVoteRecord> parseCastVoteRecords(ElectionConfig config) throws Exception {
    // castVoteRecords will contain all cast vote records parsed by the reader
    List<CastVoteRecord> castVoteRecords = new ArrayList<>();
    // at each iteration of the following loop we add records from another source file
    // source: index over config sources
    for (RawElectionConfig.CVRSource source : config.rawConfig.cvrFileSources) {
      Logger.log("Reading cvr file: %s (provider: %s)", source.filePath, source.provider);
      // reader: read input file into a list of cast vote records
      CVRReader reader = new CVRReader();
      reader.parseCVRFile(
<<<<<<< HEAD
          source.filePath,
          source.firstVoteColumnIndex,
          config.maxRankingsAllowed(),
          config.getCandidateCodeList(),
          config
=======
        source.filePath,
        source.firstVoteColumnIndex,
        source.precinctColumnIndex,
        config.maxRankingsAllowed(),
        config.getCandidateCodeList(),
        config
>>>>>>> a4367348
      );
      // add records to the master list
      castVoteRecords.addAll(reader.castVoteRecords);
    }
    Logger.log("Read %d records", castVoteRecords.size());
    return castVoteRecords;
  }

}<|MERGE_RESOLUTION|>--- conflicted
+++ resolved
@@ -121,20 +121,12 @@
       // reader: read input file into a list of cast vote records
       CVRReader reader = new CVRReader();
       reader.parseCVRFile(
-<<<<<<< HEAD
-          source.filePath,
-          source.firstVoteColumnIndex,
-          config.maxRankingsAllowed(),
-          config.getCandidateCodeList(),
-          config
-=======
         source.filePath,
         source.firstVoteColumnIndex,
         source.precinctColumnIndex,
         config.maxRankingsAllowed(),
         config.getCandidateCodeList(),
         config
->>>>>>> a4367348
       );
       // add records to the master list
       castVoteRecords.addAll(reader.castVoteRecords);
