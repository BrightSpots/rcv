--- conflicted
+++ resolved
@@ -907,11 +907,7 @@
       }
 
       // check for a CVR with no rankings at all
-<<<<<<< HEAD
       if (cvr.candidateRankings.numRankings() == 0) {
-=======
-      if (cvr.rankToCandidateNames.isEmpty()) {
->>>>>>> b1367a2d
         recordSelectionForCastVoteRecord(cvr, currentRound, null, "undervote");
       }
 
@@ -933,14 +929,10 @@
       String selectedCandidate = null;
 
       // iterate over all ranks in this cvr from most preferred to least
-<<<<<<< HEAD
       for (Pair<Integer, CandidatesAtRanking> rankCandidatesPair : cvr.candidateRankings) {
         Integer rank = rankCandidatesPair.getKey();
         CandidatesAtRanking candidates = rankCandidatesPair.getValue();
 
-=======
-      for (int rank : cvr.rankToCandidateNames.keySet()) {
->>>>>>> b1367a2d
         // check for undervote exhaustion
         if (config.getMaxSkippedRanksAllowed() != Integer.MAX_VALUE
             && (rank - lastRankSeen > config.getMaxSkippedRanksAllowed() + 1)) {
@@ -949,13 +941,6 @@
         }
         lastRankSeen = rank;
 
-<<<<<<< HEAD
-=======
-        // candidateSet contains all candidates selected at the current rank
-        // some ballots support multiple candidates selected at a single rank
-        Set<String> candidateSet = cvr.rankToCandidateNames.get(rank);
-
->>>>>>> b1367a2d
         // check for a duplicate candidate if enabled
         if (config.isExhaustOnDuplicateCandidateEnabled()) {
           String duplicateCandidate = null;
@@ -980,11 +965,7 @@
           recordSelectionForCastVoteRecord(cvr, currentRound, null, "overvote");
           break;
         } else if (overvoteDecision == OvervoteDecision.SKIP_TO_NEXT_RANK) {
-<<<<<<< HEAD
           if (rank == cvr.candidateRankings.maxRankingNumber()) {
-=======
-          if (rank == cvr.rankToCandidateNames.lastKey()) {
->>>>>>> b1367a2d
             recordSelectionForCastVoteRecord(cvr, currentRound, null, "no continuing candidates");
           }
           continue;
@@ -993,11 +974,7 @@
         // the current ranking is not an overvote or undervote
         // see if any ranked candidates are continuing
 
-<<<<<<< HEAD
         for (String candidate : candidates) {
-=======
-        for (String candidate : candidateSet) {
->>>>>>> b1367a2d
           String candidateName = config.getNameForCandidate(candidate);
           if (!isCandidateContinuing(candidateName)) {
             continue;
@@ -1029,11 +1006,7 @@
 
         // if this is the last ranking we are out of rankings and must exhaust this cvr
         // determine if the reason is skipping too many ranks, or no continuing candidates
-<<<<<<< HEAD
         if (rank == cvr.candidateRankings.maxRankingNumber()) {
-=======
-        if (rank == cvr.rankToCandidateNames.lastKey()) {
->>>>>>> b1367a2d
           if (config.getMaxSkippedRanksAllowed() != Integer.MAX_VALUE
               && config.getMaxRankingsAllowed() - rank > config.getMaxSkippedRanksAllowed()) {
             recordSelectionForCastVoteRecord(cvr, currentRound, null, "undervote");
