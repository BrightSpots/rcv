Hints for this tab

Winner Election Mode (required): What process to use for selecting winner(s) for this contest).

  * Single-winner majority determines winner: Elects one winner. Eliminate candidates one-by-one or using batch elimination until a candidate emerges with a majority. Candidate with the most votes at the end wins.

  * Multi-winner allow only one winner per round: Elects multiple winners. Elect and transfer the surplus vote of only the candidate with the most votes if multiple candidates exceed the winning threshold in a round of counting.

  * Multi-winner allow multiple winners per round: Elects multiple winners. Elect and transfer the surplus vote of all candidates crossing the winning threshold if multiple candidates exceed the winning threshold in a round of counting.

  * Bottoms-up: Eliminate candidates until the desired number of winners is reached, then stop. Bottoms up does not transfer surplus votes.

  * Bottoms-up using percentage threshold: Elects multiple winners. Eliminate candidates until the remaining candidates have a vote share equal to or greater than a specified percentage of the vote.

  * Multi-pass IRV: Elects multiple winners. Eliminate candidates one-by-one or using batch elimination until only two candidates remain. Candidate with the most votes at the end wins. Run a new set of rounds with any winning candidates ignored.

Maximum Number of Candidates That Can Be Ranked: How many rankings each voter has in this contest.

Minimum Vote Threshold: The number of first-choice votes a candidate must receive in order to remain in the race. Most jurisdictions do not set a minimum vote threshold.

Use Batch Elimination: Batch elimination, or simultaneous elimination of all candidates for whom it is mathematically impossible to be elected, eliminates all candidates who cannot receive enough votes to surpass the candidate with the next highest number of votes. Example: in a six candidate contest with 200 votes, Candidate A has 80 votes, Candidate B has 70, and the other four combined have 50. Because those four candidates can never combine their votes to surpass Candidate B, they can be batch eliminated. Available only when Winner Election Mode is "Single-winner majority determines winner" or "Multi-pass IRV."

Continue until Two Candidates Remain: Single-winner ranked-choice voting elections can stop as soon as a candidate receives a majority of votes, even though 3 or more candidates may still be in the race. Selecting this option will run the round-by-round count until only two candidates remain, regardless of when a candidate wins a majority of votes. Available only when Winner Election Mode is "Single-winner majority determines winner" or "Multi-pass IRV."

<<<<<<< HEAD
First Round Determines Threshold: Single-winner ranked-choice voting elections can use the first round to determine the threshold, rather than the last round. This will not affect the eventual winner. This may elect a winner that does not reach the threshold.

Stop Tabulation Early on Round: If a winner is not found by the given round, tabulation stops early.
=======
Stop Tabulation Early After Round: If a winner is not found by the given round, tabulation stops early after tabulating this round.
>>>>>>> ffca32fc

Tiebreak Mode (required): Ties in ranked-choice voting contests can occur when eliminating candidates or when electing candidates. Multi-winner contests can have ties between candidates who have both crossed the threshold of election; in that case ties are broken to determine whose surplus vote value transfers first. Tiebreak procedures are set in law, either in the ranked-choice voting law used in your jurisdiction or in the elections code more generally. Select the option from this list that complies with law and procedure in your jurisdiction.

  * Random: Randomly select a tied candidate to eliminate or, in multi-winner contests only, elect. Requires a random seed.

  * Stop counting and ask: Pause count when a tie is reached. User is prompted to select any tied candidate to eliminate or, in multi-winner contests only, elect.

  * Previous round counts (then random): The tied candidate with the least votes in the previous round loses the tie. If there is a tie in the previous round, the tie is broken randomly. Requires a random seed.

  * Previous round counts (then stop counting and ask): The tied candidate with the least votes in the previous round loses the tie. If there is a tie in the previous round, user is prompted to select any tied candidate to eliminate or, in multi-winner contests only, elect.

  * Use candidate order in the config file: Use the order of candidates in the config file to determine tiebreak results. Candidates lower in the list lose the tiebreaker.

  * Generate permutation: Generate a randomly ordered list of candidates in the contest. Candidates lower in the permutation lose the tiebreaker. Requires a random seed.

Random Seed (required if Tiebreak Mode is "Random", "Previous round counts (then random)", or "Generate permutation"): Enter a positive or negative integer to generate random orders.

Number of Winners: The number of seats to be filled in the contest.

Percentage Threshold: The share of votes a candidate must have in order to win. Candidates falling below this threshold are eliminated one-by-one beginning with the candidate with the fewest votes. Available only when Winner Election Mode is "Bottoms-up using percentage threshold".

Threshold Calculation Method: The threshold of election is the number of votes a candidate must receive in order to win election. There are three primary ways to calculate the threshold of election in multi-winner RCV contests. This will be set in law (either by statute or regulation) in your jurisdiction. Available only when Winner Election Mode is "Multi-winner allow only one winner per round" or "Multi-winner allow multiple winners per round".

  * Compute using most common threshold formula: The most common threshold formula is calculated by dividing the number of votes by the number of seats plus one, then adding one to that number. Fractions are disregarded. This is also known as the Droop quota. Candidates must receive this number of votes (or more) to win.

  * Compute using HB Quota: The HB, or Hagenbach-Bischoff, Quota divides the number of votes by the number of seats plus one, leaving fractions. Candidates must receive more than this number of votes to win.

  * Compute using Hare Quota: The Hare quota divides the number of votes by the number of seats. It requires candidates to receive that number of votes (or more) to win.

Decimal Places for Vote Arithmetic (Multi-Winner Only): Sets how many decimal places after the decimal point are used in surplus transfers and in calculating the threshold.<|MERGE_RESOLUTION|>--- conflicted
+++ resolved
@@ -22,13 +22,9 @@
 
 Continue until Two Candidates Remain: Single-winner ranked-choice voting elections can stop as soon as a candidate receives a majority of votes, even though 3 or more candidates may still be in the race. Selecting this option will run the round-by-round count until only two candidates remain, regardless of when a candidate wins a majority of votes. Available only when Winner Election Mode is "Single-winner majority determines winner" or "Multi-pass IRV."
 
-<<<<<<< HEAD
 First Round Determines Threshold: Single-winner ranked-choice voting elections can use the first round to determine the threshold, rather than the last round. This will not affect the eventual winner. This may elect a winner that does not reach the threshold.
 
-Stop Tabulation Early on Round: If a winner is not found by the given round, tabulation stops early.
-=======
 Stop Tabulation Early After Round: If a winner is not found by the given round, tabulation stops early after tabulating this round.
->>>>>>> ffca32fc
 
 Tiebreak Mode (required): Ties in ranked-choice voting contests can occur when eliminating candidates or when electing candidates. Multi-winner contests can have ties between candidates who have both crossed the threshold of election; in that case ties are broken to determine whose surplus vote value transfers first. Tiebreak procedures are set in law, either in the ranked-choice voting law used in your jurisdiction or in the elections code more generally. Select the option from this list that complies with law and procedure in your jurisdiction.
 
