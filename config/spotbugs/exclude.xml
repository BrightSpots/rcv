--- conflicted
+++ resolved
@@ -17,13 +17,12 @@
     <Bug code="NP"/>
   </Match>
   <Match>
-<<<<<<< HEAD
     <Class name="network.brightspots.rcv.RawContestConfig$CvrSource"/>
     <Bug code="UwF"/>
-=======
+  </Match>
+  <Match>
     <Class name="~network\.brightspots\.rcv\.RawContestConfig\$(CvrSource|Candidate)"/>
     <Method name="~.*Property"/>
     <Bug code="EI"/>
->>>>>>> 674dede5
   </Match>
 </FindBugsFilter>