--- conflicted
+++ resolved
@@ -960,14 +960,10 @@
       // It's not valid to have a null random seed with this tie-break mode; the validation will
       // catch that and report a helpful error. Validation also hits this code path, though, so we
       // need to prevent a NullPointerException here.
-<<<<<<< HEAD
       if (!isNullOrBlank(getRandomSeedRaw()) && isInt(getRandomSeedRaw())) {
-=======
-      if (getRandomSeed() != null) {
         // sort candidate permutation for reproducibility
         Collections.sort(candidatePermutation);
-        Logger.log(Level.INFO, "shuffling!");
->>>>>>> a874f984
+        Logger.log(Level.INFO, "Shuffling!");
         Collections.shuffle(candidatePermutation, new Random(getRandomSeed()));
       }
     }
