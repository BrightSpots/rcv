/*
 * RCTab
 * Copyright (c) 2017-2023 Bright Spots Developers.
 *
 * This Source Code Form is subject to the terms of the Mozilla Public
 * License, v. 2.0. If a copy of the MPL was not distributed with this
 * file, You can obtain one at https://mozilla.org/MPL/2.0/.
 */

/*
 * Purpose: Read and parse generic CSV files.
 * Design: Parses a CSV with candidates in columns, cast vote records in rows,
 * and vote rankings in cells.
 * Conditions: The CSV must contain only one contest.
 * Version history: see https://github.com/BrightSpots/rcv.
 */

package network.brightspots.rcv;

import java.io.FileInputStream;
import java.io.IOException;
import java.nio.charset.Charset;
import java.nio.file.Path;
import java.util.ArrayList;
import java.util.List;
import java.util.Set;
import javafx.util.Pair;
import org.apache.commons.csv.CSVFormat;
import org.apache.commons.csv.CSVParser;
import org.apache.commons.csv.CSVRecord;

class CsvCvrReader extends BaseCvrReader {
  // 0-based column index of first ranking
  private final int firstVoteColumnIndex;
  // 0-based row index of first CVR
  private final int firstVoteRowIndex;

  CsvCvrReader(ContestConfig config, RawContestConfig.CvrSource source) {
    super(config, source);
    this.firstVoteColumnIndex = Integer.parseInt(source.getFirstVoteColumnIndex()) - 1;
    this.firstVoteRowIndex = Integer.parseInt(source.getFirstVoteRowIndex()) - 1;
  }

  @Override
  public String readerName() {
    return "generic CSV";
  }

  // parse CVR CSV file into CastVoteRecord objects and add them to the input List<CastVoteRecord>
  @Override
<<<<<<< HEAD
  void readCastVoteRecords(List<CastVoteRecord> castVoteRecords)
      throws CastVoteRecord.CvrParseException, IOException, UnrecognizedCandidatesException {
=======
  void readCastVoteRecords(List<CastVoteRecord> castVoteRecords, Set<String> precinctIds)
      throws CastVoteRecord.CvrParseException, IOException {
>>>>>>> 009a0752
    try (FileInputStream inputStream = new FileInputStream(Path.of(cvrPath).toFile())) {
      CSVParser parser =
          CSVParser.parse(
              inputStream,
              Charset.defaultCharset(),
              CSVFormat.Builder.create().setHeader().build());
      List<String> candidateIds = parser.getHeaderNames();
      int undeclaredWriteInColumn = candidateIds.indexOf(source.getUndeclaredWriteInLabel());

      parser.stream().skip(firstVoteRowIndex);

      for (CSVRecord csvRecord : parser) {
        ArrayList<Pair<Integer, String>> rankings = new ArrayList<>();
        for (int col = firstVoteColumnIndex; col < csvRecord.size(); col++) {
          String rankAsString = csvRecord.get(col);
          if (rankAsString.isBlank()) {
            continue;
          }
          int rankAsInt;
          try {
            rankAsInt = Integer.parseInt(rankAsString);
          } catch (NumberFormatException e) {
            Logger.severe(
                "Row %s expected number at column %d, but got \"%s\" instead.",
                csvRecord.get(0), col, rankAsString);
            throw new CastVoteRecord.CvrParseException();
          }

          String candidateId = candidateIds.get(col);
          if (col == undeclaredWriteInColumn) {
            candidateId = Tabulator.UNDECLARED_WRITE_IN_OUTPUT_LABEL;
          }
          rankings.add(new Pair<>(rankAsInt, candidateId));
        }

        // create the new CastVoteRecord
        CastVoteRecord newCvr =
            new CastVoteRecord(source.getContestId(), "no supplied ID", "no precinct", rankings);
        castVoteRecords.add(newCvr);
      }
    } catch (IOException exception) {
      Logger.severe("Error parsing cast vote record:\n%s", exception);
      throw exception;
    }
  }
}<|MERGE_RESOLUTION|>--- conflicted
+++ resolved
@@ -48,13 +48,8 @@
 
   // parse CVR CSV file into CastVoteRecord objects and add them to the input List<CastVoteRecord>
   @Override
-<<<<<<< HEAD
   void readCastVoteRecords(List<CastVoteRecord> castVoteRecords)
-      throws CastVoteRecord.CvrParseException, IOException, UnrecognizedCandidatesException {
-=======
-  void readCastVoteRecords(List<CastVoteRecord> castVoteRecords, Set<String> precinctIds)
       throws CastVoteRecord.CvrParseException, IOException {
->>>>>>> 009a0752
     try (FileInputStream inputStream = new FileInputStream(Path.of(cvrPath).toFile())) {
       CSVParser parser =
           CSVParser.parse(
