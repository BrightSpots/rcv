/*
 * RCTab
 * Copyright (c) 2017-2022 Bright Spots Developers.
 *
 * This Source Code Form is subject to the terms of the Mozilla Public
 * License, v. 2.0. If a copy of the MPL was not distributed with this
 * file, You can obtain one at https://mozilla.org/MPL/2.0/.
 */

/*
 * Purpose: Read and parse a Common Data Format (xml) file into cast vote record objects, and other
 * contest metadata (notably candidate names).  CDF uses internal ids to map candidate names (i.e.
 * contest "options") and geographical units to CVR options and precinct names respectively.
 * Building this mapping happens before records can be parsed.
 * Design: This class uses Jackson xmlmapper to read each CDF file into memory at once.  This
 * simplifies parsing code a bit, but also means that (for now) larger CDF files will result in
 * larger memory consumption during parsing.
 * Conditions: Used when reading and tabulating CDF election data.
 * Version history: see https://github.com/BrightSpots/rcv.
 */

package network.brightspots.rcv;

import com.fasterxml.jackson.databind.DeserializationFeature;
import com.fasterxml.jackson.dataformat.xml.XmlMapper;
import com.fasterxml.jackson.dataformat.xml.annotation.JacksonXmlElementWrapper;
import com.fasterxml.jackson.dataformat.xml.annotation.JacksonXmlProperty;
import java.io.File;
import java.io.FileInputStream;
import java.io.IOException;
import java.util.ArrayList;
import java.util.HashMap;
import java.util.List;
import java.util.Map;
import java.util.Objects;
import java.util.Set;
import javafx.util.Pair;
import network.brightspots.rcv.CastVoteRecord.CvrParseException;
import network.brightspots.rcv.TabulatorSession.UnrecognizedCandidatesException;

@SuppressWarnings({"rawtypes", "unused", "RedundantSuppression"})
class CommonDataFormatReader extends BaseCvrReader {
  private static final String STATUS_NO = "no";
  private static final String BOOLEAN_TRUE = "true";
  private final Map<String, Integer> unrecognizedCandidateCounts = new HashMap<>();

  CommonDataFormatReader(ContestConfig config, RawContestConfig.CvrSource source) {
    super(config, source);
  }

  @Override
  public String readerName() {
    return "CDF";
  }

  // Each CVRSnapshot contains one or more CVRContest objects.
  // Find the CVRContest in the snapshot corresponding to the Contest we are tabulating
  CVRContest getCvrContestXml(CVR cvr, Contest contestToTabulate) {
    CVRContest cvrContestToTabulate = null;
    // find current snapshot
    CVRSnapshot currentSnapshot = null;
    if (cvr.CVRSnapshot != null) {
      for (CVRSnapshot cvrSnapshot : cvr.CVRSnapshot) {
        if (cvrSnapshot.ObjectId.equals(cvr.CurrentSnapshotId)) {
          currentSnapshot = cvrSnapshot;
          break;
        }
      }
    }
    // find CVRContest which matches the Contest we are tabulating
    if (currentSnapshot != null && currentSnapshot.CVRContest != null) {
      for (CVRContest cvrContest : currentSnapshot.CVRContest) {
        if (cvrContest.ContestId.equals(contestToTabulate.ObjectId)) {
          cvrContestToTabulate = cvrContest;
          break;
        }
      }
    }
    return cvrContestToTabulate;
  }

<<<<<<< HEAD
  @Override
  void readCastVoteRecords(List<CastVoteRecord> castVoteRecords, Set<String> precinctIds)
      throws UnrecognizedCandidatesException, CvrParseException, IOException {
    if (cvrPath.endsWith(".xml")) {
      parseXml(castVoteRecords);
    } else if (cvrPath.endsWith(".json")) {
      parseJson(castVoteRecords);
=======
  void parseCvrFile(List<CastVoteRecord> castVoteRecords)
      throws UnrecognizedCandidatesException, IOException, CvrParseException {
    try {
      if (filePath.endsWith(".xml")) {
        parseXml(castVoteRecords);
      } else if (filePath.endsWith(".json")) {
        parseJson(castVoteRecords);
      }
    } catch (CvrParseException e) {
      throw e;
    } catch (UnrecognizedCandidatesException e) {
      throw e;
    } catch (Exception e) {
      Logger.severe("Unknown error. Cannot load file.");
      throw new CvrParseException();
    }
  }

  /**
   * Sets map[key] = value if map does not contain key already.
   * If it does, returns false. The caller is responsible for throwing an error
   * after aggregating all keys that were not unique.
   *
   * @param map The map to modify
   * @param key Key to check for uniqueness
   * @param value Value to place if unique
   * @param keyName Human-readable name of the key, used to make the error message more useful
   * @return true if there was an error
   */
  private static <K, V> boolean putIfUnique(
          HashMap<K, V> map, K key, V value, String keyName) {
    if (map.containsKey(key)) {
      Logger.severe("%s \"%s\" appears multiple times", keyName, key);
      return true;
>>>>>>> 2fd963af
    }

    map.put(key, value);
    return false;
  }

  private HashMap getCvrContestJson(HashMap cvr, String contestIdToTabulate)
      throws CvrParseException {
    HashMap cvrContestToTabulate = null;
    String currentSnapshotId = (String) cvr.get("CurrentSnapshotId");
    ArrayList cvrSnapshots = (ArrayList) cvr.get("CVRSnapshot");
    HashMap currentSnapshot = null;
    for (Object snapshotObject : cvrSnapshots) {
      HashMap snapshot = (HashMap) snapshotObject;
      if (snapshot.get("@id").equals(currentSnapshotId)) {
        currentSnapshot = snapshot;
        break;
      }
    }
    // find the cvr contest in this snapshot
    if (!Objects.requireNonNull(currentSnapshot).containsKey("CVRContest")) {
      Logger.severe("Current snapshot has no CVRContests.");
      throw new CvrParseException();
    }
    ArrayList cvrContests = (ArrayList) currentSnapshot.get("CVRContest");
    for (Object contestObject : cvrContests) {
      HashMap cvrContest = (HashMap) contestObject;
      // filter by contest ID
      String contestId = (String) cvrContest.get("ContestId");
      if (contestId.equals(contestIdToTabulate)) {
        cvrContestToTabulate = cvrContest;
        break;
      }
    }
    return cvrContestToTabulate;
  }

  void checkForEmptyFields(CastVoteRecordReport cvrReport) throws CvrParseException {
    // Some checks to provide nicer error messages.
    // This is common with Unisyn's CDF CVR, which is not compatible with RCTab.
    if (cvrReport.GpUnit == null) {
      Logger.severe("Field \"GPUnit\" missing from CDF CVR file! "
              + "This is common with older, unsupported formats.");
      throw new CvrParseException();
    }

    // These fields are also required, but we are not aware of any standard format where
    // they would be missing, so we group all these checks together.
    ArrayList<String> missingFields = new ArrayList<>();
    if (cvrReport.CVR == null) {
      missingFields.add("CVR");
    }
    if (cvrReport.Election == null) {
      missingFields.add("Election");
    }
    if (cvrReport.ReportGeneratingDeviceIds == null) {
      missingFields.add("ReportGeneratingDeviceIds");
    }
    if (cvrReport.ReportingDevice == null) {
      missingFields.add("ReportingDevice");
    }
    if (cvrReport.Party == null) {
      missingFields.add("Party");
    }

    if (!missingFields.isEmpty()) {
      Logger.severe("Required fields are missing from CDF CVR file: " + missingFields);
      throw new CvrParseException();
    }
  }

  void parseXml(List<CastVoteRecord> castVoteRecords)
      throws CvrParseException, IOException, UnrecognizedCandidatesException {
    // load XML
    XmlMapper xmlMapper = new XmlMapper();
    xmlMapper.configure(DeserializationFeature.FAIL_ON_UNKNOWN_PROPERTIES, false);
    try (FileInputStream inputStream = new FileInputStream(cvrPath)) {
      CastVoteRecordReport cvrReport = xmlMapper.readValue(inputStream, CastVoteRecordReport.class);
      inputStream.close();

      checkForEmptyFields(cvrReport);

      // Parse static election data:

      // Find the Contest we are tabulating:
      // Note: Contest is different from CVRContest objects which appear in CVRSnapshots
      Contest contestToTabulate = null;
      for (Election election : cvrReport.Election) {
        for (Contest contest : election.Contest) {
          if (contest.Name.equals(source.getContestId())) {
            contestToTabulate = contest;
            break;
          }
        }
      }

      if (contestToTabulate == null) {
        Logger.severe("Contest \"%s\" from config file not found!", source.getContestId());
        throw new CvrParseException();
      }

      boolean hasError = false;

      // build a map of Candidates
      HashMap<String, Candidate> candidateById = new HashMap<>();
      for (Election election : cvrReport.Election) {
        for (Candidate candidate : election.Candidate) {
          hasError |= putIfUnique(candidateById, candidate.ObjectId, candidate, "Candidate");
        }
      }

      // ContestSelections
      HashMap<String, ContestSelection> contestSelectionById = new HashMap<>();
      for (ContestSelection contestSelection : contestToTabulate.ContestSelection) {
        hasError |= putIfUnique(contestSelectionById, contestSelection.ObjectId,
                    contestSelection, "Contest Selection");
      }

      // build a map of GpUnits (aka precinct or district)
      HashMap<String, GpUnit> gpUnitById = new HashMap<>();
      for (GpUnit gpUnit : cvrReport.GpUnit) {
        hasError |= putIfUnique(gpUnitById, gpUnit.ObjectId, gpUnit, "GPUnit");
      }

      if (hasError) {
        Logger.severe("One or more keys were not unique.");
        throw new CvrParseException();
      }

      // process the Cvrs
      int cvrIndex = 0;
      String fileName = new File(cvrPath).getName();
      for (CVR cvr : cvrReport.CVR) {
        CVRContest contest = getCvrContestXml(cvr, contestToTabulate);
        if (contest == null) {
          // the CVR does not contain any votes for this contest
          continue;
        }
        List<Pair<Integer, String>> rankings = new ArrayList<>();
        // parse CVRContestSelections into rankings
        // they will be null for an undervote
        if (contest.CVRContestSelection != null) {
          for (CVRContestSelection cvrContestSelection : contest.CVRContestSelection) {
            if (cvrContestSelection.Status != null
                && cvrContestSelection.Status.equals("needs-adjudication")) {
              Logger.info("Contest Selection needs adjudication. Skipping.");
              continue;
            }
            String contestSelectionId = cvrContestSelection.ContestSelectionId;
            ContestSelection contestSelection = contestSelectionById.get(contestSelectionId);
            if (contestSelection == null) {
              Logger.severe("ContestSelection \"%s\" from CVR not found!", contestSelectionId);
              throw new CvrParseException();
            }
            String candidateName;
            // check for declared write-in:
            if (contestSelection.IsWriteIn != null
                && contestSelection.IsWriteIn.equals(BOOLEAN_TRUE)) {
              candidateName = Tabulator.UNDECLARED_WRITE_IN_OUTPUT_LABEL;
            } else {
              // validate candidate Ids:
              // CDF allows multiple candidate Ids to support party ticket voting options
              // but in practice this is always a single candidate id
              if (contestSelection.CandidateIds == null
                  || contestSelection.CandidateIds.length == 0) {
                Logger.severe(
                    "CandidateSelection \"%s\" has no CandidateIds!", contestSelection.ObjectId);
                throw new CvrParseException();
              }
              if (contestSelection.CandidateIds.length > 1) {
                Logger.warning(
                    "CandidateSelection \"%s\" has multiple CandidateIds. "
                        + "Only the first one will be processed.",
                    contestSelection.ObjectId);
              }

              Candidate candidate = candidateById.get(contestSelection.CandidateIds[0]);
              if (candidate == null) {
                Logger.severe(
                    "CandidateId \"%s\" from ContestSelectionId \"%s\" not found!",
                    contestSelection.CandidateIds[0], contestSelection.ObjectId);
                throw new CvrParseException();
              }
<<<<<<< HEAD
              candidateId = candidate.Name;
              if (candidateId.equals(source.getOvervoteLabel())) {
                candidateId = Tabulator.EXPLICIT_OVERVOTE_LABEL;
              } else if (!config.getCandidateCodeList().contains(candidateId)) {
                Logger.severe("Unrecognized candidate found in CVR: %s", candidateId);
                unrecognizedCandidateCounts.merge(candidateId, 1, Integer::sum);
=======
              candidateName = candidate.Name;
              if (candidateName.equals(overvoteLabel)) {
                candidateName = Tabulator.EXPLICIT_OVERVOTE_LABEL;
              } else if (config.getNameForCandidate(candidateName) == null) {
                Logger.severe("Unrecognized candidate found in CVR: %s", candidateName);
                unrecognizedCandidateCounts.merge(candidateName, 1, Integer::sum);
>>>>>>> 2fd963af
              }
            }
            parseRankings(cvr, contest, rankings, cvrContestSelection, candidateName);
          }
        }

        // Extract GPUnit if provided
        String precinctId = null;
        if (cvr.BallotStyleUnitId != null) {
          GpUnit unit = gpUnitById.get(cvr.BallotStyleUnitId);
          if (unit == null) {
            Logger.severe(
                "GpUnit \"%s\" for CVR \"%s\" not found!", cvr.BallotStyleUnitId, cvr.UniqueId);
            throw new CvrParseException();
          }
          precinctId = unit.Name;
        }

        String computedCastVoteRecordId = String.format("%s(%d)", fileName, ++cvrIndex);
        // create the new CastVoteRecord
        CastVoteRecord newRecord =
            new CastVoteRecord(computedCastVoteRecordId, cvr.UniqueId, precinctId, rankings);
        castVoteRecords.add(newRecord);

        // provide some user feedback on the CVR count
        if (castVoteRecords.size() % 50000 == 0) {
          Logger.info("Parsed %d cast vote records.", castVoteRecords.size());
        }
      }
      if (unrecognizedCandidateCounts.size() > 0) {
        throw new UnrecognizedCandidatesException(unrecognizedCandidateCounts);
      }
    }
  }

  private void parseRankings(CVR cvr, CVRContest contest, List<Pair<Integer, String>> rankings,
      CVRContestSelection cvrContestSelection, String candidateId) throws CvrParseException {
    // parse the selected rankings for the specified contest into the provided rankings list
    if (cvrContestSelection.Rank == null) {
      for (SelectionPosition selectionPosition : cvrContestSelection.SelectionPosition) {
        if (selectionPosition.CVRWriteIn != null) {
          candidateId = Tabulator.UNDECLARED_WRITE_IN_OUTPUT_LABEL;
        }
        // ignore if no indication is present (NIST 1500-103 section 3.4.2)
        if (selectionPosition.HasIndication != null
            && selectionPosition.HasIndication.equals(STATUS_NO)) {
          continue;
        }
        // skip if not allocable
        if (selectionPosition.IsAllocable.equals(STATUS_NO)) {
          continue;
        }
        if (selectionPosition.Rank == null) {
          Logger.severe(
              "No Rank found on CVR \"%s\" Contest \"%s\"!", cvr.UniqueId,
              contest.ContestId);
          throw new CvrParseException();
        }
        Integer rank = Integer.parseInt(selectionPosition.Rank);
        rankings.add(new Pair<>(rank, candidateId));
      }
    } else {
      Integer rank = Integer.parseInt(cvrContestSelection.Rank);
      rankings.add(new Pair<>(rank, candidateId));
    }
  }

  // parse cdf json CastVoteRecordReport into CastVoteRecords and append them to input list
  void parseJson(List<CastVoteRecord> castVoteRecords)
      throws CvrParseException, UnrecognizedCandidatesException {

    // static election data
    HashMap<Object, Object> candidates = new HashMap<>();
    HashMap<Object, Object> gpUnits = new HashMap<>();
    HashMap<Object, Object> contestSelections = new HashMap<>();
    HashMap contestToTabulate = null;
    HashMap json = JsonParser.readFromFile(cvrPath, HashMap.class);

    boolean hasError = false;

    // GpUnits
    ArrayList gpUnitArray = (ArrayList) json.get("GpUnit");
    for (Object gpUnitObject : gpUnitArray) {
      HashMap gpUnit = (HashMap) gpUnitObject;
      String gpUnitId = (String) gpUnit.get("@id");
      hasError |= putIfUnique(gpUnits, gpUnitId, gpUnit, "GPUnits");
    }

    // Elections
    ArrayList electionArray = (ArrayList) json.get("Election");
    for (Object electionObject : electionArray) {
      HashMap election = (HashMap) electionObject;

      // Candidates
      ArrayList candidatesArray = (ArrayList) election.get("Candidate");
      for (Object candidateObject : candidatesArray) {
        HashMap candidate = (HashMap) candidateObject;
        String candidateId = (String) candidate.get("@id");
        hasError |= putIfUnique(candidates, candidateId, candidate, "Candidate");
      }

      // Find contest to be tabulated
      ArrayList contestArray = (ArrayList) election.get("Contest");
      for (Object contestObject : contestArray) {
        HashMap contest = (HashMap) contestObject;
        String contestName = (String) contest.get("Name");
        if (contestName.equals(source.getContestId())) {
          contestToTabulate = contest;
          break;
        }
      }
    }
    if (contestToTabulate == null) {
      Logger.severe("Contest \"%s\" from config file not found!", source.getContestId());
      throw new CvrParseException();
    }
    String contestToTabulateId = (String) contestToTabulate.get("@id");

    // ContestSelections
    ArrayList contestSelectionArray = (ArrayList) contestToTabulate.get("ContestSelection");
    for (Object contestSelectionObject : contestSelectionArray) {
      HashMap contestSelection = (HashMap) contestSelectionObject;
      String selectionObjectId = (String) contestSelection.get("@id");
      hasError |= putIfUnique(contestSelections, selectionObjectId, contestSelection,
          "Contest Selection");
    }

    if (hasError) {
      Logger.severe("One or more keys were not unique.");
      throw new CvrParseException();
    }


    // process Cvrs
    int cvrIndex = 0;
    String fileName = new File(cvrPath).getName();

    ArrayList cvrs = (ArrayList) json.get("CVR");
    for (Object cvrObject : cvrs) {
      HashMap cvr = (HashMap) cvrObject;
      HashMap cvrContest = getCvrContestJson(cvr, contestToTabulateId);

      // parse selections
      List<Pair<Integer, String>> rankings = new ArrayList<>();
      ArrayList cvrContestSelections = (ArrayList) cvrContest.get("CVRContestSelection");
      for (Object cvrContestSelectionObject : cvrContestSelections) {
        HashMap cvrContestSelection = (HashMap) cvrContestSelectionObject;
        String contestSelectionId = (String) cvrContestSelection.get("ContestSelectionId");
        if (!contestSelections.containsKey(contestSelectionId)) {
          Logger.severe("ContestSelection \"%s\" from CVR not found!", contestSelectionId);
          throw new CvrParseException();
        }
        HashMap contestSelection = (HashMap) contestSelections.get(contestSelectionId);
        String candidateName;
        if (contestSelection.containsKey("IsWriteIn")
            && contestSelection.get("IsWriteIn").equals(BOOLEAN_TRUE)) {
          // this is a write-in
          candidateName = Tabulator.UNDECLARED_WRITE_IN_OUTPUT_LABEL;
        } else {
          // lookup Candidate Name
          ArrayList candidateIds = (ArrayList) contestSelection.get("CandidateIds");
          if (candidateIds == null || candidateIds.size() == 0) {
            Logger.severe("CandidateSelection \"%s\" has no CandidateIds!", contestSelectionId);
            throw new CvrParseException();
          }
          if (candidateIds.size() > 1) {
            Logger.warning(
                "CandidateSelection \"%s\" has multiple CandidateIds. "
                    + "Only the first one will be processed.",
                contestSelectionId);
          }
          String candidateObjectId = (String) candidateIds.get(0);
          HashMap candidate = (HashMap) candidates.get(candidateObjectId);
<<<<<<< HEAD
          candidateId = (String) candidate.get("Name");
          if (candidateId.equals(source.getOvervoteLabel())) {
            candidateId = Tabulator.EXPLICIT_OVERVOTE_LABEL;
          } else if (!this.config.getCandidateCodeList().contains(candidateId)) {
            Logger.severe("Unrecognized candidate found in CVR: %s", candidateId);
            unrecognizedCandidateCounts.merge(candidateId, 1, Integer::sum);
=======
          if (candidate == null) {
            Logger.severe(
                    "Candidate ID \"%s\" in Contest Selection \"%s\" is not in the candidate list.",
                    candidateObjectId, contestSelectionId);
            throw new CvrParseException();
          }
          candidateName = (String) candidate.get("Name");
          if (candidateName.equals(overvoteLabel)) {
            candidateName = Tabulator.EXPLICIT_OVERVOTE_LABEL;
          } else if (this.config.getNameForCandidate(candidateName) == null) {
            Logger.severe("Unrecognized candidate found in CVR: %s", candidateName);
            unrecognizedCandidateCounts.merge(candidateName, 1, Integer::sum);
>>>>>>> 2fd963af
          }
        }

        // parse rankings
        // rank may appear on the CVRContestSelection OR the SelectionPosition
        // this is an ambiguity in the nist spec
        if (cvrContestSelection.containsKey("Rank")) {
          Integer rank = (Integer) (cvrContestSelection.get("Rank"));
          rankings.add(new Pair<>(rank, candidateName));
        } else {
          // extract all the SelectionPositions (ranks) which this selection has been assigned
          ArrayList selectionPositions = (ArrayList) cvrContestSelection.get("SelectionPosition");
          for (Object selectionPositionObject : selectionPositions) {
            HashMap selectionPosition = (HashMap) selectionPositionObject;
            // WriteIn can be linked at the selection position level
            if (selectionPosition.containsKey("CVRWriteIn")) {
              candidateName = Tabulator.UNDECLARED_WRITE_IN_OUTPUT_LABEL;
            }
            // ignore if no indication is present (NIST 1500-103 section 3.4.2)
            if (selectionPosition.containsKey("HasIndication")
                && selectionPosition.get("HasIndication").equals(STATUS_NO)) {
              continue;
            }
            // skip if not allocable
            if (selectionPosition.containsKey("IsAllocable")
                && selectionPosition.get("IsAllocable").equals(STATUS_NO)) {
              continue;
            }
            // and finally the rank
            Integer rank = (Integer) selectionPosition.get("Rank");
            rankings.add(new Pair<>(rank, candidateName));
          }
        }
      } // for (Object cvrContestSelectionObject : cvrContestSelections) {

      // Extract GPUnit if provided
      String precinctId = null;
      if (cvr.containsKey("BallotStyleUnitId")) {
        String unitId = (String) cvr.get("BallotStyleUnitId");
        if (gpUnits.containsKey(unitId)) {
          HashMap unit = (HashMap) gpUnits.get(cvr.get("BallotStyleUnitId"));
          precinctId = (String) unit.get("Name");
        } else {
          Logger.severe("GpUnit \"%s\" not found!", unitId);
        }
      }

      String ballotId = (String) cvr.get("BallotPrePrintedId");
      String computedCastVoteRecordId = String.format("%s(%d)", fileName, ++cvrIndex);
      // create the new CastVoteRecord
      CastVoteRecord newRecord =
          new CastVoteRecord(computedCastVoteRecordId, ballotId, precinctId, rankings);
      castVoteRecords.add(newRecord);
      // provide some user feedback on the CVR count
      if (castVoteRecords.size() % 50000 == 0) {
        Logger.info("Parsed %d cast vote records.", castVoteRecords.size());
      }
    } // for (Object cvr : cvrs) {

    if (unrecognizedCandidateCounts.size() > 0) {
      throw new UnrecognizedCandidatesException(unrecognizedCandidateCounts);
    }
  }

  // The following classes are based on the NIST 1500-103 UML structure.
  // Many of the elements represented here will not be present on any particular implementation of
  // a Cdf Cvr report. Many of these elements are also irrelevant for tabulation purposes.
  // However, they are included here for completeness and to aid in interpreting the UML.
  // Note that fields identified as "boolean-like" can be (yes, no, 1, 0, or null)
  static class ContestSelection {

    @JacksonXmlProperty(isAttribute = true)
    String ObjectId;
    // type indicates the ContestSelection subclass
    @JacksonXmlProperty(isAttribute = true)
    String type;

    // CandidateSelection fields
    // CandidateIds is plural to support "party ticket" options which can include multiple
    // candidates. We do not support this yet.
    @JacksonXmlProperty()
    @JacksonXmlElementWrapper(useWrapping = false)
    String[] CandidateIds;
    // boolean-like
    @JacksonXmlProperty()
    String IsWriteIn;

    // PartySelection fields
    @JacksonXmlProperty()
    String[] PartyIds;

    // BallotMeasureSelection fields
    @JacksonXmlProperty()
    String Selection;
  }

  static class CVRWriteIn {

    @JacksonXmlProperty()
    String Text;
  }

  static class SelectionPosition {

    @JacksonXmlProperty()
    @JacksonXmlElementWrapper(useWrapping = false)
    Code[] Code;

    @JacksonXmlProperty()
    String FractionalVotes;
    @JacksonXmlProperty()
    String HasIndication;
    @JacksonXmlProperty()
    String IsAllocable;
    // boolean-like
    @JacksonXmlProperty()
    String IsGenerated;
    @JacksonXmlProperty()
    String MarkMetricValue;
    @JacksonXmlProperty()
    Integer NumberVotes;
    @JacksonXmlProperty()
    String Position;
    @JacksonXmlProperty()
    String Rank;
    @JacksonXmlProperty()
    String Status;
    @JacksonXmlProperty()
    String OtherStatus;

    @JacksonXmlProperty()
    @JacksonXmlElementWrapper(useWrapping = false)
    CVRWriteIn[] CVRWriteIn;
  }

  static class CVRContestSelection {

    @JacksonXmlProperty()
    Integer OptionPosition;
    @JacksonXmlProperty()
    String Rank;
    @JacksonXmlProperty()
    String Status;
    @JacksonXmlProperty()
    String OtherStatus;
    @JacksonXmlProperty()
    String TotalFractionalVotes;
    @JacksonXmlProperty()
    Integer TotalNumberVotes;
    @JacksonXmlProperty()
    String ContestSelectionId;

    @JacksonXmlProperty()
    @JacksonXmlElementWrapper(useWrapping = false)
    SelectionPosition[] SelectionPosition;
  }

  static class CVRContest {

    @JacksonXmlProperty()
    String ContestId;

    @JacksonXmlProperty()
    @JacksonXmlElementWrapper(useWrapping = false)
    CVRContestSelection[] CVRContestSelection;

    @JacksonXmlProperty()
    String Overvotes;
    @JacksonXmlProperty()
    String Selections;
    @JacksonXmlProperty()
    String Undervotes;
    @JacksonXmlProperty()
    String WriteIns;
  }

  static class CVRSnapshot {

    @JacksonXmlProperty(isAttribute = true)
    String ObjectId;

    @JacksonXmlElementWrapper(useWrapping = false)
    @JacksonXmlProperty()
    CVRContest[] CVRContest;

    @JacksonXmlProperty()
    String Status;
    @JacksonXmlProperty()
    String OtherStatus;
    @JacksonXmlProperty()
    String Type;
  }

  static class Party {

    @JacksonXmlProperty(isAttribute = true)
    String ObjectId;

    @JacksonXmlProperty()
    String Abbreviation;
    @JacksonXmlProperty()
    String Name;
  }

  static class ReportingDevice {

    @JacksonXmlProperty(isAttribute = true)
    String ObjectId;

    @JacksonXmlProperty()
    String Application;
    @JacksonXmlProperty()
    Code Code;
    @JacksonXmlProperty()
    String Manufacturer;
    @JacksonXmlProperty()
    String MarkMetricType;
    @JacksonXmlProperty()
    String Model;
    @JacksonXmlProperty()
    String Notes;
    @JacksonXmlProperty()
    String SerialNumber;
  }

  static class GpUnit {

    @JacksonXmlProperty(isAttribute = true)
    String ObjectId;

    @JacksonXmlProperty()
    Code Code;
    @JacksonXmlProperty()
    String Name;
    @JacksonXmlProperty()
    String Type;
    @JacksonXmlProperty()
    String OtherType;
    @JacksonXmlProperty()
    ReportingDevice[] ReportingDevice;
  }

  static class Code {

    @JacksonXmlProperty()
    String Type;
    @JacksonXmlProperty()
    String Value;
    @JacksonXmlProperty()
    String OtherType;
  }

  static class Candidate {

    @JacksonXmlProperty(isAttribute = true)
    String ObjectId;

    @JacksonXmlProperty()
    String Name;
    @JacksonXmlProperty()
    String PartyId;
    @JacksonXmlProperty()
    Code Code;
  }

  static class Contest {

    @JacksonXmlProperty(isAttribute = true)
    String ObjectId;

    @JacksonXmlProperty(isAttribute = true)
    String type;

    @JacksonXmlProperty()
    String Abbreviation;
    @JacksonXmlProperty()
    Code Code;
    @JacksonXmlProperty()
    String Name;
    @JacksonXmlProperty()
    String VoteVariation;
    @JacksonXmlProperty()
    String OtherVoteVariation;

    @JacksonXmlProperty()
    @JacksonXmlElementWrapper(useWrapping = false)
    ContestSelection[] ContestSelection;

    // CandidateContest fields
    @JacksonXmlProperty()
    Integer NumberElected;
    @JacksonXmlProperty()
    Integer VotesAllowed;
    @JacksonXmlProperty()
    String PrimaryPartyId;

    // RetentionContest fields
    @JacksonXmlProperty()
    String CandidateId;
  }

  static class Election {

    @JacksonXmlProperty(isAttribute = true)
    String ObjectId;

    @JacksonXmlProperty()
    @JacksonXmlElementWrapper(useWrapping = false)
    Candidate[] Candidate;

    @JacksonXmlProperty()
    @JacksonXmlElementWrapper(useWrapping = false)
    Contest[] Contest;

    @JacksonXmlProperty(isAttribute = true)
    String ElectionScopeId;

    @JacksonXmlProperty(isAttribute = true)
    String Name;
  }

  static class CVR {

    @JacksonXmlProperty()
    String ElectionId;
    // GpUnit
    @JacksonXmlProperty()
    String BallotStyleUnitId;
    // ReportingDevice
    @JacksonXmlProperty()
    String CreatingDeviceId;
    @JacksonXmlProperty()
    String PartyId;
    @JacksonXmlProperty()
    String CurrentSnapshotId;

    @JacksonXmlProperty()
    @JacksonXmlElementWrapper(useWrapping = false)
    CVRSnapshot[] CVRSnapshot;

    @JacksonXmlProperty()
    String BallotAuditId;
    @JacksonXmlProperty()
    String BallotPrePrintedId;
    @JacksonXmlProperty()
    String BatchSequenceId;
    @JacksonXmlProperty()
    String BallotSheetId;
    @JacksonXmlProperty()
    String BallotStyleId;
    @JacksonXmlProperty()
    String BatchId;
    @JacksonXmlProperty()
    String UniqueId;
  }

  // top-level cdf structure
  static class CastVoteRecordReport {

    @JacksonXmlProperty()
    String GeneratedDate;
    @JacksonXmlProperty()
    String Notes;
    @JacksonXmlProperty()
    String ReportType;
    @JacksonXmlProperty()
    String OtherReportType;
    @JacksonXmlProperty()
    String Version;

    // Cvr records
    @JacksonXmlProperty()
    @JacksonXmlElementWrapper(useWrapping = false)
    CVR[] CVR;

    // Cdf supports multiple Elections however we only tabulate the first one
    @JacksonXmlProperty()
    @JacksonXmlElementWrapper(useWrapping = false)
    Election[] Election;

    // Cdf supports multiple GpUnits at the report level
    @JacksonXmlElementWrapper(useWrapping = false)
    @JacksonXmlProperty()
    GpUnit[] GpUnit;

    // all Party objects which may appear throughout the report
    @JacksonXmlProperty()
    @JacksonXmlElementWrapper(useWrapping = false)
    CommonDataFormatReader.Party[] Party;

    // report level ReportGeneratingDevices
    @JacksonXmlProperty()
    @JacksonXmlElementWrapper(useWrapping = false)
    String[] ReportGeneratingDeviceIds;

    // All Reporting Devices which may appear in this report
    @JacksonXmlProperty()
    @JacksonXmlElementWrapper(useWrapping = false)
    ReportingDevice[] ReportingDevice;
  }
}<|MERGE_RESOLUTION|>--- conflicted
+++ resolved
@@ -79,21 +79,13 @@
     return cvrContestToTabulate;
   }
 
-<<<<<<< HEAD
   @Override
   void readCastVoteRecords(List<CastVoteRecord> castVoteRecords, Set<String> precinctIds)
       throws UnrecognizedCandidatesException, CvrParseException, IOException {
-    if (cvrPath.endsWith(".xml")) {
-      parseXml(castVoteRecords);
-    } else if (cvrPath.endsWith(".json")) {
-      parseJson(castVoteRecords);
-=======
-  void parseCvrFile(List<CastVoteRecord> castVoteRecords)
-      throws UnrecognizedCandidatesException, IOException, CvrParseException {
     try {
-      if (filePath.endsWith(".xml")) {
+      if (cvrPath.endsWith(".xml")) {
         parseXml(castVoteRecords);
-      } else if (filePath.endsWith(".json")) {
+      } else if (cvrPath.endsWith(".json")) {
         parseJson(castVoteRecords);
       }
     } catch (CvrParseException e) {
@@ -122,7 +114,6 @@
     if (map.containsKey(key)) {
       Logger.severe("%s \"%s\" appears multiple times", keyName, key);
       return true;
->>>>>>> 2fd963af
     }
 
     map.put(key, value);
@@ -306,21 +297,12 @@
                     contestSelection.CandidateIds[0], contestSelection.ObjectId);
                 throw new CvrParseException();
               }
-<<<<<<< HEAD
-              candidateId = candidate.Name;
-              if (candidateId.equals(source.getOvervoteLabel())) {
-                candidateId = Tabulator.EXPLICIT_OVERVOTE_LABEL;
-              } else if (!config.getCandidateCodeList().contains(candidateId)) {
-                Logger.severe("Unrecognized candidate found in CVR: %s", candidateId);
-                unrecognizedCandidateCounts.merge(candidateId, 1, Integer::sum);
-=======
               candidateName = candidate.Name;
-              if (candidateName.equals(overvoteLabel)) {
+              if (candidateName.equals(source.getOvervoteLabel())) {
                 candidateName = Tabulator.EXPLICIT_OVERVOTE_LABEL;
               } else if (config.getNameForCandidate(candidateName) == null) {
                 Logger.severe("Unrecognized candidate found in CVR: %s", candidateName);
                 unrecognizedCandidateCounts.merge(candidateName, 1, Integer::sum);
->>>>>>> 2fd963af
               }
             }
             parseRankings(cvr, contest, rankings, cvrContestSelection, candidateName);
@@ -494,14 +476,6 @@
           }
           String candidateObjectId = (String) candidateIds.get(0);
           HashMap candidate = (HashMap) candidates.get(candidateObjectId);
-<<<<<<< HEAD
-          candidateId = (String) candidate.get("Name");
-          if (candidateId.equals(source.getOvervoteLabel())) {
-            candidateId = Tabulator.EXPLICIT_OVERVOTE_LABEL;
-          } else if (!this.config.getCandidateCodeList().contains(candidateId)) {
-            Logger.severe("Unrecognized candidate found in CVR: %s", candidateId);
-            unrecognizedCandidateCounts.merge(candidateId, 1, Integer::sum);
-=======
           if (candidate == null) {
             Logger.severe(
                     "Candidate ID \"%s\" in Contest Selection \"%s\" is not in the candidate list.",
@@ -509,12 +483,11 @@
             throw new CvrParseException();
           }
           candidateName = (String) candidate.get("Name");
-          if (candidateName.equals(overvoteLabel)) {
+          if (candidateName.equals(source.getOvervoteLabel())) {
             candidateName = Tabulator.EXPLICIT_OVERVOTE_LABEL;
           } else if (this.config.getNameForCandidate(candidateName) == null) {
             Logger.severe("Unrecognized candidate found in CVR: %s", candidateName);
             unrecognizedCandidateCounts.merge(candidateName, 1, Integer::sum);
->>>>>>> 2fd963af
           }
         }
 
