<?xml version="1.0" encoding="UTF-8"?>

<!--
  ~ RCTab
  ~ Copyright (c) 2017-2022 Bright Spots Developers.
  ~
  ~ This Source Code Form is subject to the terms of the Mozilla Public
  ~ License, v. 2.0. If a copy of the MPL was not distributed with this
  ~ file, You can obtain one at https://mozilla.org/MPL/2.0/.
-->

<!--suppress JavaFxRedundantPropertyValue -->
<?import javafx.geometry.Insets?>
<?import javafx.scene.control.Button?>
<?import javafx.scene.control.CheckBox?>
<?import javafx.scene.control.ChoiceBox?>
<?import javafx.scene.control.DatePicker?>
<?import javafx.scene.control.Label?>
<?import javafx.scene.control.Menu?>
<?import javafx.scene.control.MenuBar?>
<?import javafx.scene.control.MenuItem?>
<?import javafx.scene.control.RadioButton?>
<?import javafx.scene.control.ScrollPane?>
<?import javafx.scene.control.Separator?>
<?import javafx.scene.control.SeparatorMenuItem?>
<?import javafx.scene.control.Tab?>
<?import javafx.scene.control.TableColumn?>
<?import javafx.scene.control.TableView?>
<?import javafx.scene.control.TabPane?>
<?import javafx.scene.control.TextArea?>
<?import javafx.scene.control.TextField?>
<?import javafx.scene.control.ToggleGroup?>
<?import javafx.scene.layout.BorderPane?>
<?import javafx.scene.layout.HBox?>
<?import javafx.scene.layout.Region?>
<?import javafx.scene.layout.VBox?>
<?import javafx.scene.text.Text?>
<ScrollPane maxHeight="-Infinity" maxWidth="-Infinity" minHeight="-Infinity" minWidth="-Infinity"
  prefHeight="955.0" prefWidth="1165.0" stylesheets="/network/brightspots/rcv/GuiStyles.css"
  xmlns="http://javafx.com/javafx/8.0.172-ea" xmlns:fx="http://javafx.com/fxml/1"
  fx:controller="network.brightspots.rcv.GuiConfigController">
  <BorderPane maxHeight="-Infinity" maxWidth="-Infinity" minHeight="-Infinity" minWidth="-Infinity"
    prefHeight="955.0" prefWidth="1165.0">
    <top>
      <VBox BorderPane.alignment="TOP_LEFT">
        <MenuBar fx:id="menuBar">
          <Menu mnemonicParsing="false" text="File">
            <MenuItem mnemonicParsing="false" onAction="#menuItemNewConfigClicked" text="New"/>
            <MenuItem mnemonicParsing="false" onAction="#menuItemLoadConfigClicked" text="Load..."/>
            <MenuItem mnemonicParsing="false" onAction="#menuItemSaveClicked" text="Save..."/>
            <SeparatorMenuItem mnemonicParsing="false"/>
            <MenuItem mnemonicParsing="false" onAction="#menuItemExitClicked" text="Exit"/>
          </Menu>
          <Menu mnemonicParsing="false" text="Tabulation">
            <MenuItem mnemonicParsing="false" onAction="#menuItemValidateClicked" text="Validate"/>
            <MenuItem mnemonicParsing="false" onAction="#menuItemTabulateClicked" text="Tabulate"/>
          </Menu>
          <Menu mnemonicParsing="false" text="Conversion">
            <MenuItem mnemonicParsing="false" onAction="#menuItemConvertToCdfClicked"
              text="Convert CVRs in Current Config to CDF"/>
          </Menu>
          <Menu mnemonicParsing="false" text="Help">
            <MenuItem mnemonicParsing="false" onAction="#menuItemOpenHelpClicked"
              text="Open Help Manual"/>
          </Menu>
        </MenuBar>
        <Label fx:id="labelCurrentlyLoaded">
          <padding>
            <Insets bottom="8.0" left="8.0" right="8.0" top="8.0"/>
          </padding>
        </Label>
      </VBox>
    </top>
    <center>
      <VBox BorderPane.alignment="CENTER">
        <TabPane fx:id="tabPane" minHeight="450.0" tabClosingPolicy="UNAVAILABLE">
          <Tab text="Contest Info" fx:id="tabContestInfo">
            <VBox>
              <VBox styleClass="bordered-box" maxWidth="450.0">
                <HBox alignment="CENTER_LEFT" spacing="4.0">
                  <Label prefWidth="130" text="Contest Name *"/>
                  <TextField fx:id="textFieldContestName" prefWidth="300.0"/>
                  <padding>
                    <Insets bottom="4.0" left="4.0" right="4.0" top="4.0"/>
                  </padding>
                </HBox>
                <HBox alignment="CENTER_LEFT" spacing="4.0">
                  <Label prefWidth="130" text="Contest Date"/>
                  <DatePicker fx:id="datePickerContestDate" editable="false" prefWidth="150.0"/>
                  <Button mnemonicParsing="false"
                    onAction="#buttonClearDatePickerContestDateClicked"
                    text="Clear"/>
                  <padding>
                    <Insets bottom="4.0" left="4.0" right="4.0" top="4.0"/>
                  </padding>
                </HBox>
                <HBox alignment="CENTER_LEFT" spacing="4.0">
                  <Label prefWidth="130" text="Contest Jurisdiction"/>
                  <TextField fx:id="textFieldContestJurisdiction" prefWidth="300.0"/>
                  <padding>
                    <Insets bottom="4.0" left="4.0" right="4.0" top="4.0"/>
                  </padding>
                </HBox>
                <HBox alignment="CENTER_LEFT" spacing="4.0">
                  <Label prefWidth="130" text="Contest Office"/>
                  <TextField fx:id="textFieldContestOffice" prefWidth="300.0"/>
                  <padding>
                    <Insets bottom="4.0" left="4.0" right="4.0" top="4.0"/>
                  </padding>
                </HBox>
                <HBox alignment="CENTER_LEFT" spacing="4.0">
                  <Label prefWidth="130.0" text="Rules Description"/>
                  <TextField fx:id="textFieldRulesDescription" prefWidth="300.0"/>
                  <padding>
                    <Insets bottom="4.0" left="4.0" right="4.0" top="4.0"/>
                  </padding>
                </HBox>
                <padding>
                  <Insets bottom="4.0" left="4.0" right="4.0" top="4.0"/>
                </padding>
                <VBox.margin>
                  <Insets bottom="8.0" left="8.0" right="4.0"/>
                </VBox.margin>
              </VBox>
              <padding>
                <Insets top="12.0"/>
              </padding>
            </VBox>
          </Tab>
          <Tab text="CVR Files" fx:id="tabCvrFiles">
            <VBox>
              <VBox styleClass="bordered-box" maxWidth="700.0">
                <HBox alignment="CENTER_LEFT" spacing="4.0">
                  <Label text="Add CVR File" style="-fx-font-weight: bold"/>
                  <Region prefHeight="25.0" HBox.hgrow="ALWAYS"/>
                  <Button mnemonicParsing="false" onAction="#buttonAddCvrFileClicked" text="Add"
                    fx:id="buttonAddCvrFile"/>
                  <Button mnemonicParsing="false" onAction="#buttonClearCvrFieldsClicked"
                    text="Clear"/>
                  <padding>
                    <Insets bottom="4.0" left="4.0" right="4.0" top="4.0"/>
                  </padding>
                </HBox>
                <Separator>
                  <padding>
                    <Insets bottom="8.0" top="8.0"/>
                  </padding>
                </Separator>
                <HBox alignment="CENTER_LEFT" spacing="4.0">
                  <VBox spacing="4.0">
                    <HBox alignment="CENTER_LEFT" spacing="4.0">
                      <Label text="Provider *" prefWidth="110.0"/>
                      <ChoiceBox prefWidth="160.0" fx:id="choiceCvrProvider"/>
                      <padding>
                        <Insets bottom="4.0" left="4.0" right="4.0" top="4.0"/>
                      </padding>
                    </HBox>
                    <HBox alignment="CENTER_LEFT" spacing="4.0">
                      <Label text="Contest ID *" prefWidth="110.0"/>
                      <TextField prefHeight="25.0" prefWidth="160.0"
                        fx:id="textFieldCvrContestId"/>
                      <padding>
                        <Insets bottom="4.0" left="4.0" right="4.0" top="4.0"/>
                      </padding>
                    </HBox>
                    <HBox alignment="CENTER_LEFT" spacing="4.0">
                      <Label prefWidth="130.0" text="First Vote Column *"/>
                      <TextField prefHeight="25.0" prefWidth="40.0"
                        fx:id="textFieldCvrFirstVoteCol"/>
                      <padding>
                        <Insets bottom="4.0" left="4.0" right="4.0" top="4.0"/>
                      </padding>
                    </HBox>
                    <HBox alignment="CENTER_LEFT" spacing="4.0">
                      <Label prefWidth="130.0" text="First Vote Row *"/>
                      <TextField prefHeight="25.0" prefWidth="40.0"
                        fx:id="textFieldCvrFirstVoteRow"/>
                      <padding>
                        <Insets bottom="4.0" left="4.0" right="4.0" top="4.0"/>
                      </padding>
                    </HBox>
                    <HBox alignment="CENTER_LEFT" spacing="4.0">
                      <Label prefWidth="130.0" text="ID Column"/>
                      <TextField prefHeight="25.0" prefWidth="40.0" fx:id="textFieldCvrIdCol"/>
                      <padding>
                        <Insets bottom="4.0" left="4.0" right="4.0" top="4.0"/>
                      </padding>
                    </HBox>
                    <HBox alignment="CENTER_LEFT" spacing="4.0">
                      <Label prefWidth="130.0" text="Precinct Column"/>
                      <TextField prefHeight="25.0" prefWidth="40.0"
                        fx:id="textFieldCvrPrecinctCol"/>
                      <padding>
                        <Insets bottom="4.0" left="4.0" right="4.0" top="4.0"/>
                      </padding>
                    </HBox>
                  </VBox>
                  <VBox spacing="4.0">
                    <HBox alignment="CENTER_LEFT" spacing="4.0">
                      <Label text="Path *"/>
                      <TextField prefHeight="25.0" prefWidth="290.0" fx:id="textFieldCvrFilePath"/>
                      <Button mnemonicParsing="false" onAction="#buttonCvrFilePathClicked"
                        text="Select" fx:id="buttonCvrFilePath"/>
                      <padding>
                        <Insets bottom="4.0" left="4.0" right="4.0" top="4.0"/>
                      </padding>
                    </HBox>
                    <HBox alignment="CENTER_LEFT" spacing="4.0">
                      <Label prefWidth="174.0" text="Overvote Delimiter"/>
                      <TextField prefHeight="25.0" prefWidth="40.0"
                        fx:id="textFieldCvrOvervoteDelimiter"/>
                      <padding>
                        <Insets bottom="4.0" left="4.0" right="4.0" top="4.0"/>
                      </padding>
                    </HBox>
                    <HBox alignment="CENTER_LEFT" spacing="4.0">
                      <Label prefWidth="174.0" text="Overvote Label"/>
                      <TextField prefHeight="25.0" prefWidth="200.0"
                        fx:id="textFieldCvrOvervoteLabel"/>
                      <padding>
                        <Insets bottom="4.0" left="4.0" right="4.0" top="4.0"/>
                      </padding>
                    </HBox>
                    <HBox alignment="CENTER_LEFT" spacing="4.0">
                      <Label prefWidth="174.0" text="Undervote Label"/>
                      <TextField prefHeight="25.0" prefWidth="200.0"
                        fx:id="textFieldCvrUndervoteLabel"/>
                      <padding>
                        <Insets bottom="4.0" left="4.0" right="4.0" top="4.0"/>
                      </padding>
                    </HBox>
                    <HBox alignment="CENTER_LEFT" spacing="4.0">
                      <Label prefWidth="174.0" text="Undeclared Write-In Label"/>
                      <TextField prefHeight="25.0" prefWidth="200.0"
                        fx:id="textFieldCvrUndeclaredWriteInLabel"/>
                      <padding>
                        <Insets bottom="4.0" left="4.0" right="4.0" top="4.0"/>
                      </padding>
                    </HBox>
                    <HBox alignment="CENTER_LEFT" spacing="4.0">
                      <CheckBox fx:id="checkBoxCvrTreatBlankAsUndeclaredWriteIn"
                        mnemonicParsing="false" text="Treat Blank as Undeclared Write-in">
                        <VBox.margin>
                          <Insets top="8.0" bottom="8.0"/>
                        </VBox.margin>
                      </CheckBox>
                      <padding>
                        <Insets bottom="4.0" left="4.0" right="4.0" top="4.0"/>
                      </padding>
                    </HBox>
                  </VBox>
                </HBox>
                <padding>
                  <Insets bottom="4.0" left="4.0" right="4.0" top="4.0"/>
                </padding>
                <VBox.margin>
                  <Insets bottom="8.0" left="8.0" right="4.0"/>
                </VBox.margin>
              </VBox>
              <VBox styleClass="bordered-box">
                <HBox alignment="CENTER_LEFT" spacing="4.0">
                  <Region prefHeight="25.0" HBox.hgrow="ALWAYS"/>
                  <Button mnemonicParsing="false" onAction="#buttonDeleteCvrFileClicked"
                    text="Delete Selected"/>
                  <padding>
                    <Insets bottom="4.0" left="4.0" right="4.0" top="4.0"/>
                  </padding>
                </HBox>
                <TableView fx:id="tableViewCvrFiles">
                  <columns>
                    <TableColumn fx:id="tableColumnCvrFilePath" minWidth="20.0"
                      prefWidth="300.0" text="Path"/>
                    <TableColumn fx:id="tableColumnCvrProvider" minWidth="20.0"
                      prefWidth="110.0" text="Provider"/>
                    <TableColumn fx:id="tableColumnCvrContestId" minWidth="20.0"
                      prefWidth="110.0" text="Contest ID"/>
                    <TableColumn fx:id="tableColumnCvrFirstVoteCol" minWidth="20.0" prefWidth="50.0"
                      text="First&#10;Vote&#10;Col"/>
                    <TableColumn fx:id="tableColumnCvrFirstVoteRow" minWidth="20.0" prefWidth="50.0"
                      text="First&#10;Vote&#10;Row"/>
                    <TableColumn fx:id="tableColumnCvrIdCol" minWidth="20.0"
                      prefWidth="50.0"
                      text="ID&#10;Col"/>
                    <TableColumn fx:id="tableColumnCvrPrecinctCol" minWidth="20.0"
                      prefWidth="70.0"
                      text="Precinct&#10;Column"/>
                    <TableColumn minWidth="20.0"
                      prefWidth="80.0" text="Overvote&#10;Delimiter"
                      fx:id="tableColumnCvrOvervoteDelimiter"/>
                    <TableColumn minWidth="20.0"
                      prefWidth="80.0" text="Overvote&#10;Label"
                      fx:id="tableColumnCvrOvervoteLabel"/>
                    <TableColumn minWidth="20.0"
                      prefWidth="90.0" text="Undervote&#10;Label"
                      fx:id="tableColumnCvrUndervoteLabel"/>
                    <TableColumn minWidth="20.0"
                      prefWidth="90.0" text="Undeclared&#10;Write-In&#10;Label"
                      fx:id="tableColumnCvrUndeclaredWriteInLabel"/>
                    <TableColumn fx:id="tableColumnCvrTreatBlankAsUndeclaredWriteIn" minWidth="20.0"
                      prefWidth="120.0" text="Treat Blank&#10;As Undeclared&#10;Write-In"/>
                  </columns>
                </TableView>
                <padding>
                  <Insets bottom="4.0" left="4.0" right="4.0" top="4.0"/>
                </padding>
                <VBox.margin>
                  <Insets bottom="8.0" left="8.0" right="4.0"/>
                </VBox.margin>
              </VBox>
              <padding>
                <Insets top="12.0"/>
              </padding>
            </VBox>
          </Tab>
          <Tab text="Candidates" fx:id="tabCandidates">
<<<<<<< HEAD
            <VBox spacing="20.0">
              <HBox alignment="CENTER" spacing="75.0">
                <VBox styleClass="bordered-box" maxWidth="300.0">
                  <VBox alignment="TOP_CENTER">
                    <padding>
                      <Insets left="8.0" right="8.0" bottom="8.0" top="8.0"/>
                    </padding>
                    <Label text="Auto-Load Candidates From CVRs" style="-fx-font-weight: bold"/>
                    <Text
                        text="Search through all CVRs and load each unique candidate name found."
                        wrappingWidth="250"
                    />
                    <Separator>
                      <padding>
                        <Insets bottom="8.0" top="8.0"/>
                      </padding>
                    </Separator>
                    <Region prefHeight="25.0" VBox.vgrow="ALWAYS"/>
                    <HBox alignment="CENTER" spacing="4.0">
                      <Button mnemonicParsing="false" onAction="#buttonAutoLoadCandidatesClicked" text="Auto-Load"/>
                    </HBox>
                  </VBox>
                </VBox>
                <VBox styleClass="bordered-box" maxWidth="400.0">
                  <VBox alignment="TOP_CENTER">
                    <padding>
                      <Insets left="8.0" right="8.0" bottom="8.0" top="8.0"/>
                    </padding>
                    <Label text="Manually Add Candidate" style="-fx-font-weight: bold"/>
                    <Text
                      text="You can manually add candidates if auto-loading fails to produce acceptable results."
                      wrappingWidth="350"
                    />
                  </VBox>
                  <Separator>
                    <padding>
                      <Insets bottom="8.0" top="8.0"/>
                    </padding>
                  </Separator>
                  <HBox alignment="CENTER_LEFT" spacing="4.0">
                    <Label text="Name *" prefWidth="50.0"/>
                    <TextField prefHeight="25.0" prefWidth="300.0" fx:id="textFieldCandidateName"/>
                    <padding>
                      <Insets bottom="4.0" left="4.0" right="4.0" top="4.0"/>
                    </padding>
                  </HBox>
                  <HBox alignment="CENTER_LEFT" spacing="4.0">
                    <Label text="Code" prefWidth="50.0"/>
                    <TextField prefHeight="25.0" prefWidth="100.0" fx:id="textFieldCandidateCode"/>
                    <padding>
                      <Insets bottom="4.0" left="4.0" right="4.0" top="4.0"/>
                    </padding>
                  </HBox>
                  <HBox alignment="CENTER_LEFT" spacing="4.0">
                    <CheckBox fx:id="checkBoxCandidateExcluded" mnemonicParsing="false"
                      text="Excluded">
                      <VBox.margin>
                        <Insets top="10.0"/>
                      </VBox.margin>
                    </CheckBox>
                    <padding>
                      <Insets bottom="4.0" left="4.0" right="4.0" top="4.0"/>
                    </padding>
                  </HBox>
                  <Region prefHeight="25.0" VBox.vgrow="ALWAYS"/>
                  <HBox alignment="CENTER" spacing="4.0">
                    <Button mnemonicParsing="false" onAction="#buttonAddCandidateClicked" text="Add"/>
                    <Button mnemonicParsing="false" onAction="#buttonClearCandidateClicked"
                            text="Clear"/>
                  </HBox>
=======
            <VBox>
              <VBox styleClass="bordered-box" maxWidth="400.0">
                <HBox alignment="CENTER_LEFT" spacing="4.0">
                  <Label text="Add Candidate" style="-fx-font-weight: bold"/>
                  <Region prefHeight="25.0" HBox.hgrow="ALWAYS"/>
                  <Button mnemonicParsing="false" onAction="#buttonAddCandidateClicked" text="Add"/>
                  <Button mnemonicParsing="false" onAction="#buttonClearCandidateClicked"
                    text="Clear"/>
                  <padding>
                    <Insets bottom="4.0" left="4.0" right="4.0" top="4.0"/>
                  </padding>
                </HBox>
                <Separator>
                  <padding>
                    <Insets bottom="8.0" top="8.0"/>
                  </padding>
                </Separator>
                <HBox alignment="CENTER_LEFT" spacing="4.0">
                  <Label text="Name *" prefWidth="50.0"/>
                  <TextField prefHeight="25.0" prefWidth="300.0" fx:id="textFieldCandidateName"/>
                  <padding>
                    <Insets bottom="4.0" left="4.0" right="4.0" top="4.0"/>
                  </padding>
                </HBox>
                <Label text="Aliases, codes, and other spellings (one per line):">
                  <padding>
                    <Insets bottom="4.0" left="4.0" right="4.0" top="4.0" />
                  </padding>
                </Label>
                <TextArea fx:id="textAreaCandidateAliases" prefHeight="200.0" prefWidth="200.0" />
                <HBox alignment="CENTER_LEFT" spacing="4.0">
                  <CheckBox fx:id="checkBoxCandidateExcluded" mnemonicParsing="false"
                    text="Excluded">
                    <VBox.margin>
                      <Insets top="10.0"/>
                    </VBox.margin>
                  </CheckBox>
>>>>>>> cb8b4410
                  <padding>
                    <Insets bottom="4.0" left="4.0" right="4.0" top="4.0"/>
                  </padding>
                  <VBox.margin>
                    <Insets bottom="8.0" left="8.0" right="4.0"/>
                  </VBox.margin>
                </VBox>
              </HBox>
              <VBox styleClass="bordered-box" maxWidth="800.0">
                <HBox alignment="CENTER_LEFT" spacing="4.0">
                  <Region prefHeight="25.0" HBox.hgrow="ALWAYS"/>
                  <Button mnemonicParsing="false" onAction="#buttonDeleteCandidateClicked"
                    text="Delete Selected"/>
                  <padding>
                    <Insets bottom="4.0" left="4.0" right="4.0" top="4.0"/>
                  </padding>
                </HBox>
                <TableView fx:id="tableViewCandidates" prefHeight="414.0" prefWidth="600.0">
                  <columns>
                    <TableColumn fx:id="tableColumnCandidateName" minWidth="20.0"
                      prefWidth="230.0" text="Name"/>
                    <TableColumn fx:id="tableColumnCandidateAliases" minWidth="20.0"
                      prefWidth="200.0" text="Aliases / Codes" />
                    <TableColumn fx:id="tableColumnCandidateExcluded" minWidth="20.0"
                      prefWidth="100.0" text="Excluded"/>
                  </columns>
                </TableView>
                <padding>
                  <Insets bottom="4.0" left="4.0" right="4.0" top="4.0"/>
                </padding>
                <VBox.margin>
                  <Insets bottom="8.0" left="8.0" right="4.0"/>
                </VBox.margin>
              </VBox>
              <padding>
                <Insets top="12.0"/>
              </padding>
            </VBox>
          </Tab>
          <Tab text="Winning Rules" fx:id="tabWinningRules">
            <VBox>
              <VBox styleClass="bordered-box">
                <HBox alignment="CENTER_LEFT" spacing="4.0">
                  <Label text="Winner Election Mode *" prefWidth="180.0"/>
                  <ChoiceBox prefWidth="330.0" fx:id="choiceWinnerElectionMode"/>
                  <padding>
                    <Insets bottom="4.0" left="4.0" right="4.0" top="4.0"/>
                  </padding>
                </HBox>
                <Separator>
                  <padding>
                    <Insets bottom="8.0" top="8.0"/>
                  </padding>
                </Separator>
                <HBox alignment="CENTER_LEFT" spacing="4.0">
                  <VBox spacing="4.0">
                    <HBox alignment="CENTER_LEFT" spacing="4.0">
                      <Label prefWidth="220.0"
                        text="Maximum Number of Candidates&#xD;  That Can Be Ranked *"/>
                      <TextField fx:id="textFieldMaxRankingsAllowed" maxWidth="80.0"/>
                      <CheckBox mnemonicParsing="false" text="Maximum"
                        fx:id="checkBoxMaxRankingsAllowedMax">
                        <VBox.margin>
                          <Insets bottom="8.0" top="8.0"/>
                        </VBox.margin>
                      </CheckBox>
                      <padding>
                        <Insets bottom="4.0" left="4.0" right="4.0" top="4.0"/>
                      </padding>
                    </HBox>
                    <HBox alignment="CENTER_LEFT" spacing="4.0">
                      <Label prefWidth="220.0" text="Minimum Vote Threshold"/>
                      <TextField fx:id="textFieldMinimumVoteThreshold" maxWidth="80.0"/>
                      <padding>
                        <Insets bottom="4.0" left="4.0" right="4.0" top="4.0"/>
                      </padding>
                    </HBox>
                    <HBox alignment="CENTER_LEFT" spacing="4.0">
                      <Label prefWidth="220.0" text="Stop Tabulation Early after Round"/>
                      <TextField fx:id="textFieldStopTabulationEarlyAfterRound" maxWidth="80.0" />
                      <padding>
                        <Insets bottom="4.0" left="4.0" right="4.0" top="4.0"/>
                      </padding>
                    </HBox>
                    <HBox alignment="CENTER_LEFT" spacing="4.0">
                      <CheckBox fx:id="checkBoxBatchElimination" mnemonicParsing="false"
                        text="Use Batch Elimination">
                        <VBox.margin>
                          <Insets top="8.0" bottom="8.0"/>
                        </VBox.margin>
                      </CheckBox>
                      <padding>
                        <Insets bottom="4.0" left="4.0" right="4.0" top="4.0"/>
                      </padding>
                    </HBox>
                    <HBox alignment="CENTER_LEFT" spacing="4.0">
                      <CheckBox fx:id="checkBoxContinueUntilTwoCandidatesRemain"
                        mnemonicParsing="false"
                        text="Continue until Two Candidates Remain">
                        <VBox.margin>
                          <Insets top="8.0" bottom="8.0"/>
                        </VBox.margin>
                      </CheckBox>
                      <padding>
                        <Insets bottom="4.0" left="4.0" right="4.0" top="4.0"/>
                      </padding>
                    </HBox>
                    <HBox alignment="CENTER_LEFT" spacing="4.0">
                      <Label prefWidth="110.0" text="Tiebreak Mode *"/>
                      <ChoiceBox fx:id="choiceTiebreakMode" prefWidth="320.0"/>
                      <padding>
                        <Insets bottom="4.0" left="4.0" right="4.0" top="4.0"/>
                      </padding>
                    </HBox>
                    <HBox alignment="CENTER_LEFT" spacing="4.0">
                      <Label prefWidth="220.0" text="Random Seed *"/>
                      <TextField maxWidth="160.0" fx:id="textFieldRandomSeed"/>
                      <padding>
                        <Insets bottom="4.0" left="4.0" right="4.0" top="4.0"/>
                      </padding>
                    </HBox>
                  </VBox>
                  <VBox spacing="4.0">
                    <HBox alignment="CENTER_LEFT" spacing="4.0">
                      <Label prefWidth="240.0" text="Number of Winners *"/>
                      <TextField maxWidth="80.0" fx:id="textFieldNumberOfWinners"/>
                      <padding>
                        <Insets bottom="4.0" left="4.0" right="4.0" top="4.0"/>
                      </padding>
                    </HBox>
                    <HBox alignment="CENTER_LEFT" spacing="4.0">
                      <Label prefWidth="240.0" text="Percentage Threshold *"/>
                      <TextField fx:id="textFieldMultiSeatBottomsUpPercentageThreshold"
                        maxWidth="80.0"/>
                      <Label text=" &#37;" prefWidth="18.0"/>
                      <padding>
                        <Insets bottom="4.0" left="4.0" right="4.0" top="4.0"/>
                      </padding>
                    </HBox>
                    <VBox spacing="4.0">
                      <fx:define>
                        <ToggleGroup fx:id="thresholdCalculationMethodToggleGroup"/>
                      </fx:define>
                      <Label text="Threshold Calculation Method *"/>
                      <RadioButton alignment="TOP_LEFT" mnemonicParsing="false"
                        toggleGroup="$thresholdCalculationMethodToggleGroup"
                        fx:id="radioThresholdMostCommon"
                        text="Compute using most common threshold formula&#xD;  = ((Votes / (Seats + 1)) + 1, disregarding fractions"/>
                      <RadioButton alignment="TOP_LEFT" mnemonicParsing="false"
                        toggleGroup="$thresholdCalculationMethodToggleGroup"
                        fx:id="radioThresholdHbQuota"
                        text="Compute using HB Quota&#xD;  > (Votes / (Seats + 1))"/>
                      <RadioButton alignment="TOP_LEFT" mnemonicParsing="false"
                        toggleGroup="$thresholdCalculationMethodToggleGroup"
                        fx:id="radioThresholdHareQuota"
                        text="Compute using Hare Quota&#xD;  = (Votes / Seats)"/>
                      <padding>
                        <Insets bottom="4.0" left="4.0" right="4.0" top="4.0"/>
                      </padding>
                    </VBox>
                    <HBox alignment="CENTER_LEFT" spacing="4.0">
                      <Label prefWidth="240.0"
                        text="Decimal Places for Vote Arithmetic&#xD;  (Multi-Winner Only) *"/>
                      <TextField maxWidth="80.0" fx:id="textFieldDecimalPlacesForVoteArithmetic"/>
                      <padding>
                        <Insets bottom="4.0" left="4.0" right="4.0" top="4.0"/>
                      </padding>
                    </HBox>
                  </VBox>
                </HBox>
                <padding>
                  <Insets bottom="4.0" left="4.0" right="4.0" top="4.0"/>
                </padding>
                <VBox.margin>
                  <Insets bottom="8.0" left="8.0" right="4.0"/>
                </VBox.margin>
              </VBox>
              <padding>
                <Insets top="12.0"/>
              </padding>
            </VBox>
          </Tab>
          <Tab text="Voter Error Rules" fx:id="tabVoterErrorRules">
            <VBox>
              <VBox maxWidth="460.0" styleClass="bordered-box">
                <HBox spacing="4.0">
                  <Label prefWidth="120.0" text="Overvote Rule *"/>
                  <VBox spacing="4.0">
                    <fx:define>
                      <ToggleGroup fx:id="overvoteRuleToggleGroup"/>
                    </fx:define>
                    <RadioButton mnemonicParsing="false" toggleGroup="$overvoteRuleToggleGroup"
                      fx:id="radioOvervoteAlwaysSkip"/>
                    <RadioButton mnemonicParsing="false" toggleGroup="$overvoteRuleToggleGroup"
                      fx:id="radioOvervoteExhaustImmediately"/>
                    <RadioButton mnemonicParsing="false" toggleGroup="$overvoteRuleToggleGroup"
                      fx:id="radioOvervoteExhaustIfMultiple"/>
                  </VBox>
                  <padding>
                    <Insets bottom="4.0" left="4.0" right="4.0" top="4.0"/>
                  </padding>
                </HBox>
                <HBox alignment="CENTER_LEFT" spacing="4.0">
                  <Label prefWidth="280.0"
                    text="How Many Consecutive Skipped&#xD;  Ranks Are Allowed *"/>
                  <TextField fx:id="textFieldMaxSkippedRanksAllowed" maxWidth="220.0"/>
                  <CheckBox mnemonicParsing="false" text="Unlimited" prefWidth="180.0"
                    fx:id="checkBoxMaxSkippedRanksAllowedUnlimited">
                    <VBox.margin>
                      <Insets bottom="8.0" top="8.0"/>
                    </VBox.margin>
                  </CheckBox>
                  <padding>
                    <Insets bottom="4.0" left="4.0" right="4.0" top="4.0"/>
                  </padding>
                </HBox>
                <HBox alignment="CENTER_LEFT" spacing="4.0">
                  <CheckBox fx:id="checkBoxExhaustOnDuplicateCandidate" mnemonicParsing="false"
                    text="Exhaust on Multiple Ranks for the Same Candidate">
                    <VBox.margin>
                      <Insets top="8.0" bottom="8.0"/>
                    </VBox.margin>
                  </CheckBox>
                  <padding>
                    <Insets bottom="4.0" left="4.0" right="4.0" top="4.0"/>
                  </padding>
                </HBox>
                <padding>
                  <Insets bottom="4.0" left="4.0" right="4.0" top="4.0"/>
                </padding>
                <VBox.margin>
                  <Insets bottom="8.0" left="8.0" right="4.0"/>
                </VBox.margin>
              </VBox>
              <padding>
                <Insets top="12.0"/>
              </padding>
            </VBox>
          </Tab>
          <Tab text="Output" fx:id="tabOutput">
            <VBox>
              <VBox maxWidth="610.0" styleClass="bordered-box">
                <HBox alignment="CENTER_LEFT" spacing="4.0">
                  <Label prefWidth="120.0" text="Output Directory"/>
                  <TextField fx:id="textFieldOutputDirectory" prefWidth="400.0"/>
                  <Button mnemonicParsing="false" onAction="#buttonOutputDirectoryClicked"
                    text="Select"/>
                  <padding>
                    <Insets bottom="4.0" left="4.0" right="4.0" top="4.0"/>
                  </padding>
                </HBox>
                <HBox alignment="CENTER_LEFT" spacing="4.0">
                  <CheckBox fx:id="checkBoxTabulateByPrecinct" mnemonicParsing="false"
                    text="Tabulate by Precinct">
                    <VBox.margin>
                      <Insets top="8.0" bottom="8.0"/>
                    </VBox.margin>
                  </CheckBox>
                  <padding>
                    <Insets bottom="4.0" left="4.0" right="4.0" top="4.0"/>
                  </padding>
                </HBox>
                <HBox alignment="CENTER_LEFT" spacing="4.0">
                  <CheckBox fx:id="checkBoxGenerateCdfJson" mnemonicParsing="false"
                    text="Generate CDF JSON">
                    <VBox.margin>
                      <Insets top="8.0" bottom="8.0"/>
                    </VBox.margin>
                  </CheckBox>
                  <padding>
                    <Insets bottom="4.0" left="4.0" right="4.0" top="4.0"/>
                  </padding>
                </HBox>
                <padding>
                  <Insets bottom="4.0" left="4.0" right="4.0" top="4.0"/>
                </padding>
                <VBox.margin>
                  <Insets bottom="8.0" left="8.0" right="4.0"/>
                </VBox.margin>
              </VBox>
              <padding>
                <Insets top="12.0"/>
              </padding>
            </VBox>
          </Tab>
        </TabPane>
        <Region/>
      </VBox>
    </center>
    <right>
      <TextArea fx:id="textAreaHelp" editable="false" minWidth="300.0" prefWidth="300.0"
        styleClass="help-text-area" wrapText="true" BorderPane.alignment="TOP_LEFT"/>
    </right>
    <bottom>
      <TextArea id="textStatus" fx:id="textAreaStatus" editable="false" prefHeight="200.0"
        prefWidth="200.0" styleClass="console-text-area" wrapText="true"
        BorderPane.alignment="TOP_LEFT">
        <BorderPane.margin>
          <Insets bottom="4.0" left="4.0" right="4.0" top="4.0"/>
        </BorderPane.margin>
      </TextArea>
    </bottom>
  </BorderPane>
</ScrollPane><|MERGE_RESOLUTION|>--- conflicted
+++ resolved
@@ -313,7 +313,6 @@
             </VBox>
           </Tab>
           <Tab text="Candidates" fx:id="tabCandidates">
-<<<<<<< HEAD
             <VBox spacing="20.0">
               <HBox alignment="CENTER" spacing="75.0">
                 <VBox styleClass="bordered-box" maxWidth="300.0">
@@ -384,19 +383,10 @@
                     <Button mnemonicParsing="false" onAction="#buttonClearCandidateClicked"
                             text="Clear"/>
                   </HBox>
-=======
-            <VBox>
-              <VBox styleClass="bordered-box" maxWidth="400.0">
-                <HBox alignment="CENTER_LEFT" spacing="4.0">
-                  <Label text="Add Candidate" style="-fx-font-weight: bold"/>
-                  <Region prefHeight="25.0" HBox.hgrow="ALWAYS"/>
-                  <Button mnemonicParsing="false" onAction="#buttonAddCandidateClicked" text="Add"/>
-                  <Button mnemonicParsing="false" onAction="#buttonClearCandidateClicked"
-                    text="Clear"/>
-                  <padding>
-                    <Insets bottom="4.0" left="4.0" right="4.0" top="4.0"/>
-                  </padding>
-                </HBox>
+                  <padding>
+                    <Insets bottom="4.0" left="4.0" right="4.0" top="4.0"/>
+                  </padding>
+                </VBox>
                 <Separator>
                   <padding>
                     <Insets bottom="8.0" top="8.0"/>
@@ -422,14 +412,16 @@
                       <Insets top="10.0"/>
                     </VBox.margin>
                   </CheckBox>
->>>>>>> cb8b4410
-                  <padding>
-                    <Insets bottom="4.0" left="4.0" right="4.0" top="4.0"/>
-                  </padding>
-                  <VBox.margin>
-                    <Insets bottom="8.0" left="8.0" right="4.0"/>
-                  </VBox.margin>
-                </VBox>
+                  <padding>
+                    <Insets bottom="4.0" left="4.0" right="4.0" top="4.0"/>
+                  </padding>
+                </HBox>
+                <padding>
+                  <Insets bottom="4.0" left="4.0" right="4.0" top="4.0"/>
+                </padding>
+                <VBox.margin>
+                  <Insets bottom="8.0" left="8.0" right="4.0"/>
+                </VBox.margin>
               </HBox>
               <VBox styleClass="bordered-box" maxWidth="800.0">
                 <HBox alignment="CENTER_LEFT" spacing="4.0">
