--- conflicted
+++ resolved
@@ -961,11 +961,7 @@
   }
 
   int getNumDeclaredCandidates() {
-<<<<<<< HEAD
-    int size = candidateNames.size();
-=======
     int size = getCandidateNames().size();
->>>>>>> b1367a2d
     if (undeclaredWriteInsEnabled()) {
       // we subtract one for UNDECLARED_WRITE_IN_OUTPUT_LABEL;
       size = size - 1;
@@ -974,11 +970,7 @@
   }
 
   int getNumCandidates() {
-<<<<<<< HEAD
-    return candidateNames.size() - excludedCandidates.size();
-=======
     return getCandidateNames().size() - excludedCandidates.size();
->>>>>>> b1367a2d
   }
 
   boolean candidateIsExcluded(String candidate) {
@@ -1033,7 +1025,9 @@
   }
 
   Set<String> getCandidateNames() {
-<<<<<<< HEAD
+    if (candidateNames == null) {
+      candidateNames = new HashSet<>();
+    }
     return candidateNames;
   }
 
@@ -1041,18 +1035,6 @@
     return candidateAliasesToNameMap.get(nameOrAlias);
   }
 
-=======
-    if (candidateNames == null) {
-      candidateNames = new HashSet<>();
-    }
-    return candidateNames;
-  }
-
-  String getNameForCandidate(String nameOrAlias) {
-    return candidateAliasesToNameMap.get(nameOrAlias);
-  }
-
->>>>>>> b1367a2d
   String getCodeForCandidate(String nameOrAlias) {
     return candidateAliasesToCodeMap.get(nameOrAlias);
   }
