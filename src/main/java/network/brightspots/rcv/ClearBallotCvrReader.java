--- conflicted
+++ resolved
@@ -83,11 +83,7 @@
         String choiceName = choiceFields[RcvChoiceHeaderField.CHOICE_NAME.ordinal()];
         if (choiceName.equals(source.getUndeclaredWriteInLabel())) {
           choiceName = Tabulator.UNDECLARED_WRITE_IN_OUTPUT_LABEL;
-<<<<<<< HEAD
-        } else if (!config.getCandidateCodeList().contains(choiceName)) {
-=======
-        } else if (!contestConfig.getCandidateNames().contains(choiceName)) {
->>>>>>> 2fd963af
+        } else if (!config.getCandidateNames().contains(choiceName)) {
           unrecognizedCandidateCounts.merge(choiceName, 1, Integer::sum);
         }
         Integer rank = Integer.parseInt(choiceFields[RcvChoiceHeaderField.RANK.ordinal()]);
