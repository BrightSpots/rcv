/*
 * RCTab
 * Copyright (c) 2017-2023 Bright Spots Developers.
 *
 * This Source Code Form is subject to the terms of the Mozilla Public
 * License, v. 2.0. If a copy of the MPL was not distributed with this
 * file, You can obtain one at https://mozilla.org/MPL/2.0/.
 */

/*
 * Purpose: High-level flow for tabulation execution.
 * Parse config file.
 * Parse cast vote records.
 * Tabulate contest.
 * Output results
 * Design: TabulatorSession also stores state metadata which exists outside tabulation results:
 * config object, resolved output, and logging paths, tabulation object, and CVR data including
 * precinct IDs discovered while parsing CVR files.
 * Conditions: During tabulation, validation, and conversion.
 * Version history: see https://github.com/BrightSpots/rcv.
 */

package network.brightspots.rcv;

import java.io.BufferedReader;
import java.io.FileReader;
import java.io.IOException;
import java.nio.charset.StandardCharsets;
import java.text.SimpleDateFormat;
import java.util.ArrayList;
import java.util.Date;
import java.util.HashSet;
import java.util.LinkedList;
import java.util.List;
import java.util.Map;
import java.util.Set;
import network.brightspots.rcv.CastVoteRecord.CvrParseException;
import network.brightspots.rcv.ContestConfig.Provider;
import network.brightspots.rcv.ContestConfig.UnrecognizedProviderException;
import network.brightspots.rcv.FileUtils.UnableToCreateDirectoryException;
import network.brightspots.rcv.ResultsWriter.RoundSnapshotDataMissingException;
import network.brightspots.rcv.Tabulator.TabulationAbortedException;

@SuppressWarnings("RedundantSuppression")
class TabulatorSession {

  private final String configPath;
  private final String timestampString;
  private String outputPath;
  private String convertedFilePath;

  TabulatorSession(String configPath) {
    this.configPath = configPath;
    // current date-time formatted as a string used for creating unique output files names
    timestampString = new SimpleDateFormat("yyyy-MM-dd_HH-mm-ss").format(new Date());
  }

  // validation will catch a mismatch and abort anyway, but let's log helpful errors for the CLI
  // here also
  private static void checkConfigVersionMatchesApp(ContestConfig config) {
    String version = config.getRawConfig().tabulatorVersion;
    if (!version.equals(ContestConfig.AUTOMATED_TEST_VERSION)) {
      // Below already logs a severe message, so no need to check and add another one
      boolean isConfigVersionNewerThanAppVersion =
          ContestConfigMigration.isConfigVersionNewerThanAppVersion(version);
      if (!isConfigVersionNewerThanAppVersion
          && ContestConfigMigration.isConfigVersionOlderThanAppVersion(version)) {
        Logger.severe(
            "Can't use a config with older version %s in newer version %s of the app! To "
                + "automatically migrate the config to the newer version, load it in the graphical "
                + "version of the app (i.e. don't use the --cli flag when starting the tabulator).",
            version, Main.APP_VERSION);
      }
      // No need to throw errors for these, because they'll be caught by validateTabulatorVersion()
      // during validation
    }
  }

  // Visible for testing
  @SuppressWarnings("unused")
  String getOutputPath() {
    return outputPath;
  }

  // Visible for testing
  @SuppressWarnings("unused")
  String getTimestampString() {
    return timestampString;
  }

  // Visible for testing
  @SuppressWarnings("unused")
  String getConvertedFilePath() {
    return convertedFilePath;
  }

  // special mode to just export the CVR as CDF JSON instead of tabulating
  void convertToCdf() {
    Logger.info("Starting CDF conversion session...");
    ContestConfig config = ContestConfig.loadContestConfig(configPath);
    checkConfigVersionMatchesApp(config);
    boolean conversionSuccess = false;

    if (setUpLogging(config.getOutputDirectory()) && config.validate().isEmpty()) {
      Logger.info("Converting CVR(s) to CDF...");
      try {
        FileUtils.createOutputDirectory(config.getOutputDirectory());
        List<CastVoteRecord> castVoteRecords = parseCastVoteRecords(config);
<<<<<<< HEAD
        Set<String> precinctIds = new Tabulator(castVoteRecords, config).getPrecinctIds();
        ResultsWriter writer =
            new ResultsWriter()
                .setNumRounds(0)
                .setPrecinctIds(precinctIds)
                .setContestConfig(config)
                .setTimestampString(timestampString);
        writer.generateCdfJson(castVoteRecords);
        conversionSuccess = true;
=======
        if (castVoteRecords == null) {
          Logger.severe("Aborting conversion due to cast vote record errors!");
        } else {
          Tabulator.SliceIdSet sliceIds =
              new Tabulator(castVoteRecords, config).getEnabledSliceIds();
          ResultsWriter writer =
              new ResultsWriter()
                  .setNumRounds(0)
                  .setSliceIds(sliceIds)
                  .setContestConfig(config)
                  .setTimestampString(timestampString);
          writer.generateCdfJson(castVoteRecords);
          conversionSuccess = true;
        }
>>>>>>> f997c6d0
      } catch (IOException
          | UnableToCreateDirectoryException
          | TabulationAbortedException
          | RoundSnapshotDataMissingException
          | CastVoteRecordGenericParseException exception) {
        Logger.severe("Failed to convert CVR(s) to CDF: %s", exception.getMessage());
      }
    }

    if (conversionSuccess) {
      Logger.info("Successfully converted CVR(s) to CDF.");
    } else {
      Logger.severe("Failed to convert CVR(s) to CDF!");
    }

    Logger.info("CDF conversion session completed.");
    Logger.removeTabulationFileLogging();
  }

  // Returns a List of exception class names that were thrown while tabulating.
  // Operator name is required for the audit logs.
  List<String> tabulate(String operatorName) {
    Logger.info("Starting tabulation session...");
    List<String> exceptionsEncountered = new LinkedList<>();
    ContestConfig config = ContestConfig.loadContestConfig(configPath);
    checkConfigVersionMatchesApp(config);
    boolean tabulationSuccess = false;
    boolean setUpLoggingSuccess = setUpLogging(config.getOutputDirectory());

    if (operatorName == null || operatorName.isEmpty()) {
      Logger.severe("Operator name is required for the audit logs.");
      exceptionsEncountered.add(TabulationAbortedException.class.toString());
    } else if (setUpLoggingSuccess && config.validate().isEmpty()) {
      Logger.info("Computer machine name: %s", Utils.getComputerName());
      Logger.info("Computer user name: %s", Utils.getUserName());
      Logger.info("Operator name: %s", operatorName);
      Logger.info("Config file: %s", configPath);

      try {
        Logger.fine("Begin config file contents:");
        BufferedReader reader =
            new BufferedReader(new FileReader(configPath, StandardCharsets.UTF_8));
        String line = reader.readLine();
        while (line != null) {
          Logger.fine(line);
          line = reader.readLine();
        }
        Logger.fine("End config file contents.");
        reader.close();
      } catch (IOException exception) {
        exceptionsEncountered.add(exception.getClass().toString());
        Logger.severe("Error logging config file: %s\n%s", configPath, exception);
      }
      Logger.info("Tabulating '%s'...", config.getContestName());
      if (config.isMultiSeatSequentialWinnerTakesAllEnabled()) {
        Logger.info("This is a multi-pass IRV contest.");
        int numWinners = config.getNumberOfWinners();
        // temporarily set config to single-seat so that we can run sequential elections
        config.setNumberOfWinners(1);
        while (config.getSequentialWinners().size() < numWinners) {
          Logger.info(
              "Beginning tabulation for seat #%d...", config.getSequentialWinners().size() + 1);
<<<<<<< HEAD
          // Read cast vote records and precinct IDs from CVR files
=======
          // Read cast vote records and slice IDs from CVR files
          List<CastVoteRecord> castVoteRecords = parseCastVoteRecords(config);
          if (castVoteRecords == null) {
            Logger.severe("Aborting tabulation due to cast vote record errors!");
            break;
          }
>>>>>>> f997c6d0
          Set<String> newWinnerSet;
          try {
            List<CastVoteRecord> castVoteRecords = parseCastVoteRecords(config);
            newWinnerSet = runTabulationForConfig(config, castVoteRecords);
          } catch (TabulationAbortedException | CastVoteRecordGenericParseException exception) {
            exceptionsEncountered.add(exception.getClass().toString());
            Logger.severe(exception.getMessage());
            break;
          }
          if (newWinnerSet.size() != 1) {
            Logger.severe(
                "Expected to find exactly one new winner and found %d!", newWinnerSet.size());
            exceptionsEncountered.add(TabulationAbortedException.class.toString());
            break;
          }
          String newWinner = (String) newWinnerSet.toArray()[0];
          config.setCandidateExclusionStatus(newWinner, true);
          config.addSequentialWinner(newWinner);
          Logger.info("Tabulation for seat #%d completed.", config.getSequentialWinners().size());
          if (config.getSequentialWinners().size() < numWinners) {
            Logger.info("Excluding %s from the remaining tabulations.", newWinner);
          }
        }
        // revert config to original state
        config.setNumberOfWinners(numWinners);
        config
            .getSequentialWinners()
            .forEach(winner -> config.setCandidateExclusionStatus(winner, false));
        tabulationSuccess = true;
      } else {
        // normal operation (not multi-pass IRV, a.k.a. sequential multi-seat)
<<<<<<< HEAD
        // Read cast vote records and precinct IDs from CVR files
        try {
          List<CastVoteRecord> castVoteRecords = parseCastVoteRecords(config);
          runTabulationForConfig(config, castVoteRecords);
          tabulationSuccess = true;
        } catch (CastVoteRecordGenericParseException exception) {
          exceptionsEncountered.add(exception.getClass().toString());
=======
        // Read cast vote records and slice IDs from CVR files
        List<CastVoteRecord> castVoteRecords = parseCastVoteRecords(config);
        if (castVoteRecords == null) {
>>>>>>> f997c6d0
          Logger.severe("Aborting tabulation due to cast vote record errors!");
        } catch (TabulationAbortedException exception) {
          exceptionsEncountered.add(exception.getClass().toString());
          Logger.severe(exception.getMessage());
        }
      }
      Logger.info("Tabulation session completed.");
      if (tabulationSuccess) {
        Logger.info("Results written to: %s", outputPath);
      }
    }
    Logger.removeTabulationFileLogging();
    return exceptionsEncountered;
  }

  Set<String> loadSliceNamesFromCvrs(ContestConfig.TabulateBySlice slice, ContestConfig config) {
    List<CastVoteRecord> castVoteRecords = parseCastVoteRecords(config);
    try {
      return new Tabulator(castVoteRecords, config).getEnabledSliceIds().get(slice);
    } catch (TabulationAbortedException e) {
      throw new RuntimeException(e);
    }
  }

  private boolean setUpLogging(String outputDirectory) {
    boolean success = false;
    // cache outputPath for testing
    outputPath = outputDirectory;
    try {
      FileUtils.createOutputDirectory(outputDirectory);
      Logger.addTabulationFileLogging(outputDirectory, timestampString);
      success = true;
    } catch (UnableToCreateDirectoryException | IOException exception) {
      Logger.severe("Failed to configure tabulation logger!\n%s", exception);
    }
    if (!success) {
      Logger.severe("Failed to configure logger!");
    }
    return success;
  }

  // execute tabulation for given ContestConfig (a Session may comprise multiple tabulations)
  // returns: set of winners from tabulation
  private Set<String> runTabulationForConfig(
      ContestConfig config, List<CastVoteRecord> castVoteRecords)
      throws TabulationAbortedException {
    Set<String> winners;
    Tabulator tabulator = new Tabulator(castVoteRecords, config);
    winners = tabulator.tabulate();
    try {
      tabulator.generateSummaryFiles(timestampString);
    } catch (IOException exception) {
      Logger.severe("Error writing summary files:\n%s", exception);
    }
    return winners;
  }

  // parse CVR files referenced in the ContestConfig object into a list of CastVoteRecords
  // param: config object containing CVR file paths to parse
  // returns: list of parsed CVRs or null if an error was encountered
  private List<CastVoteRecord> parseCastVoteRecords(ContestConfig config)
        throws CastVoteRecordGenericParseException {
    Logger.info("Parsing cast vote records...");
    List<CastVoteRecord> castVoteRecords = new ArrayList<>();
    boolean encounteredSourceProblem = false;

    // Per-source data for writing generic CSV
    List<ResultsWriter.PerSourceDataForCsv> perSourceDataForCsv = new ArrayList<>();

    // At each iteration of the following loop, we add records from another source file.
    for (int sourceIndex = 0; sourceIndex < config.rawConfig.cvrFileSources.size(); ++sourceIndex) {
      RawContestConfig.CvrSource source  = config.rawConfig.cvrFileSources.get(sourceIndex);
      String cvrPath = config.resolveConfigPath(source.getFilePath());
      Provider provider = ContestConfig.getProvider(source);
      try {
        BaseCvrReader reader = provider.constructReader(config, source);
        Logger.info("Reading %s cast vote records from: %s...", reader.readerName(), cvrPath);
        reader.readCastVoteRecords(castVoteRecords);

        // Update the per-source data for the results writer
        perSourceDataForCsv.add(new ResultsWriter.PerSourceDataForCsv(
                source,
                reader,
                sourceIndex,
                castVoteRecords.size() - 1));

        // Check for unrecognized candidates
        Map<String, Integer> unrecognizedCandidateCounts =
            reader.gatherUnknownCandidates(castVoteRecords, false);

        if (!unrecognizedCandidateCounts.isEmpty()) {
          throw new UnrecognizedCandidatesException(unrecognizedCandidateCounts);
        }

        // Check for any other reader-specific validations
        reader.runAdditionalValidations(castVoteRecords);
      } catch (UnrecognizedCandidatesException exception) {
        Logger.severe("Source file contains unrecognized candidate(s): %s", cvrPath);
        // map from name to number of times encountered
        exception
            .candidateCounts
            .keySet()
            .forEach(
                candidate ->
                    Logger.severe(
                        "Unrecognized candidate \"%s\" appears %d time(s)!",
                        candidate, exception.candidateCounts.get(candidate)));
        // various incorrect settings can lead to UnrecognizedCandidatesException, so it's hard
        // to know exactly what the problem is
        Logger.info(
            "Check config settings for candidate names, firstVoteRowIndex, "
                + "firstVoteColumnIndex, and precinctColumnIndex to make sure they are correct!");
        Logger.info("See config_file_documentation.txt for more details.");
        encounteredSourceProblem = true;
      } catch (IOException exception) {
        Logger.severe("Error opening cast vote record file: %s", cvrPath);
        Logger.info("Check file path and permissions and make sure they are correct!");
        encounteredSourceProblem = true;
      } catch (UnrecognizedProviderException exception) {
        Logger.severe(
            "Unrecognized provider \"%s\" in source file: %s", source.getProvider(), cvrPath);
        encounteredSourceProblem = true;
      } catch (CvrParseException exception) {
        encounteredSourceProblem = true;
      } catch (Exception exception) {
        Logger.severe("Unexpected error parsing source file: %s\n%s", cvrPath, exception);
        encounteredSourceProblem = true;
      }
    }

    // Output the RCTab-CSV CVR
    try {
      ResultsWriter writer =
              new ResultsWriter().setContestConfig(config).setTimestampString(timestampString);
      this.convertedFilePath =
              writer.writeRctabCvrCsv(
                      castVoteRecords,
                      perSourceDataForCsv,
                      config.getOutputDirectory());
    } catch (IOException exception) {
      // error already logged in ResultsWriter
    }

    if (encounteredSourceProblem) {
      Logger.severe("Parsing cast vote records failed!");
      castVoteRecords = null;
    } else if (castVoteRecords.isEmpty()) {
      Logger.severe("No cast vote records found!");
      castVoteRecords = null;
    } else {
      Logger.info("Parsed %d cast vote records successfully.", castVoteRecords.size());
    }

    if (castVoteRecords == null) {
      throw new CastVoteRecordGenericParseException();
    }

    return castVoteRecords;
  }

  static class UnrecognizedCandidatesException extends Exception {

    // count of how many times each unrecognized candidate was encountered during CVR parsing
    final Map<String, Integer> candidateCounts;

    UnrecognizedCandidatesException(Map<String, Integer> candidateCounts) {
      this.candidateCounts = candidateCounts;
    }
  }

  static class CastVoteRecordGenericParseException extends Exception {
  }
}<|MERGE_RESOLUTION|>--- conflicted
+++ resolved
@@ -106,32 +106,16 @@
       try {
         FileUtils.createOutputDirectory(config.getOutputDirectory());
         List<CastVoteRecord> castVoteRecords = parseCastVoteRecords(config);
-<<<<<<< HEAD
-        Set<String> precinctIds = new Tabulator(castVoteRecords, config).getPrecinctIds();
+        Tabulator.SliceIdSet sliceIds =
+            new Tabulator(castVoteRecords, config).getEnabledSliceIds();
         ResultsWriter writer =
             new ResultsWriter()
                 .setNumRounds(0)
-                .setPrecinctIds(precinctIds)
+                .setSliceIds(sliceIds)
                 .setContestConfig(config)
                 .setTimestampString(timestampString);
         writer.generateCdfJson(castVoteRecords);
         conversionSuccess = true;
-=======
-        if (castVoteRecords == null) {
-          Logger.severe("Aborting conversion due to cast vote record errors!");
-        } else {
-          Tabulator.SliceIdSet sliceIds =
-              new Tabulator(castVoteRecords, config).getEnabledSliceIds();
-          ResultsWriter writer =
-              new ResultsWriter()
-                  .setNumRounds(0)
-                  .setSliceIds(sliceIds)
-                  .setContestConfig(config)
-                  .setTimestampString(timestampString);
-          writer.generateCdfJson(castVoteRecords);
-          conversionSuccess = true;
-        }
->>>>>>> f997c6d0
       } catch (IOException
           | UnableToCreateDirectoryException
           | TabulationAbortedException
@@ -194,16 +178,7 @@
         while (config.getSequentialWinners().size() < numWinners) {
           Logger.info(
               "Beginning tabulation for seat #%d...", config.getSequentialWinners().size() + 1);
-<<<<<<< HEAD
-          // Read cast vote records and precinct IDs from CVR files
-=======
           // Read cast vote records and slice IDs from CVR files
-          List<CastVoteRecord> castVoteRecords = parseCastVoteRecords(config);
-          if (castVoteRecords == null) {
-            Logger.severe("Aborting tabulation due to cast vote record errors!");
-            break;
-          }
->>>>>>> f997c6d0
           Set<String> newWinnerSet;
           try {
             List<CastVoteRecord> castVoteRecords = parseCastVoteRecords(config);
@@ -235,7 +210,6 @@
         tabulationSuccess = true;
       } else {
         // normal operation (not multi-pass IRV, a.k.a. sequential multi-seat)
-<<<<<<< HEAD
         // Read cast vote records and precinct IDs from CVR files
         try {
           List<CastVoteRecord> castVoteRecords = parseCastVoteRecords(config);
@@ -243,11 +217,6 @@
           tabulationSuccess = true;
         } catch (CastVoteRecordGenericParseException exception) {
           exceptionsEncountered.add(exception.getClass().toString());
-=======
-        // Read cast vote records and slice IDs from CVR files
-        List<CastVoteRecord> castVoteRecords = parseCastVoteRecords(config);
-        if (castVoteRecords == null) {
->>>>>>> f997c6d0
           Logger.severe("Aborting tabulation due to cast vote record errors!");
         } catch (TabulationAbortedException exception) {
           exceptionsEncountered.add(exception.getClass().toString());
@@ -264,10 +233,10 @@
   }
 
   Set<String> loadSliceNamesFromCvrs(ContestConfig.TabulateBySlice slice, ContestConfig config) {
-    List<CastVoteRecord> castVoteRecords = parseCastVoteRecords(config);
     try {
+      List<CastVoteRecord> castVoteRecords = parseCastVoteRecords(config);
       return new Tabulator(castVoteRecords, config).getEnabledSliceIds().get(slice);
-    } catch (TabulationAbortedException e) {
+    } catch (TabulationAbortedException | CastVoteRecordGenericParseException e) {
       throw new RuntimeException(e);
     }
   }
