/*
 * RCTab
 * Copyright (c) 2017-2023 Bright Spots Developers.
 *
 * This Source Code Form is subject to the terms of the Mozilla Public
 * License, v. 2.0. If a copy of the MPL was not distributed with this
 * file, You can obtain one at https://mozilla.org/MPL/2.0/.
 */

/*
 * Purpose: High-level flow for tabulation execution.
 * Parse config file.
 * Parse cast vote records.
 * Tabulate contest.
 * Output results
 * Design: TabulatorSession also stores state metadata which exists outside tabulation results:
 * config object, resolved output, and logging paths, tabulation object, and CVR data including
 * precinct IDs discovered while parsing CVR files.
 * Conditions: During tabulation, validation, and conversion.
 * Version history: see https://github.com/BrightSpots/rcv.
 */

package network.brightspots.rcv;

import java.io.BufferedReader;
import java.io.FileReader;
import java.io.IOException;
import java.nio.charset.StandardCharsets;
import java.text.SimpleDateFormat;
import java.util.ArrayList;
import java.util.Date;
import java.util.LinkedList;
import java.util.List;
import java.util.Map;
import java.util.Set;
import network.brightspots.rcv.CastVoteRecord.CvrParseException;
import network.brightspots.rcv.ContestConfig.Provider;
import network.brightspots.rcv.ContestConfig.UnrecognizedProviderException;
import network.brightspots.rcv.FileUtils.UnableToCreateDirectoryException;
import network.brightspots.rcv.ResultsWriter.RoundSnapshotDataMissingException;
import network.brightspots.rcv.Tabulator.TabulationAbortedException;

@SuppressWarnings("RedundantSuppression")
class TabulatorSession {

  private final String configPath;
  private final String timestampString;
  private String outputPath;
  private String convertedFilePath;

  TabulatorSession(String configPath) {
    this.configPath = configPath;
    // current date-time formatted as a string used for creating unique output files names
    timestampString = new SimpleDateFormat("yyyy-MM-dd_HH-mm-ss").format(new Date());
  }

  // validation will catch a mismatch and abort anyway, but let's log helpful errors for the CLI
  // here also
  private static void checkConfigVersionMatchesApp(ContestConfig config) {
    String version = config.getRawConfig().tabulatorVersion;
    if (!version.equals(ContestConfig.AUTOMATED_TEST_VERSION)) {
      // Below already logs a severe message, so no need to check and add another one
      boolean isConfigVersionNewerThanAppVersion =
          ContestConfigMigration.isConfigVersionNewerThanAppVersion(version);
      if (!isConfigVersionNewerThanAppVersion
          && ContestConfigMigration.isConfigVersionOlderThanAppVersion(version)) {
        Logger.severe(
            "Can't use a config with older version %s in newer version %s of the app! To "
                + "automatically migrate the config to the newer version, load it in the graphical "
                + "version of the app (i.e. don't use the --cli flag when starting the tabulator).",
            version, Main.APP_VERSION);
      }
      // No need to throw errors for these, because they'll be caught by validateTabulatorVersion()
      // during validation
    }
  }

  // Visible for testing
  @SuppressWarnings("unused")
  String getOutputPath() {
    return outputPath;
  }

  // Visible for testing
  @SuppressWarnings("unused")
  String getTimestampString() {
    return timestampString;
  }

  // Visible for testing
  @SuppressWarnings("unused")
  String getConvertedFilePath() {
    return convertedFilePath;
  }

  // special mode to just export the CVR as CDF JSON instead of tabulating
  // returns whether it succeeded
  boolean convertToCdf() {
    Logger.info("Starting CDF conversion session...");
    ContestConfig config = ContestConfig.loadContestConfig(configPath);
    checkConfigVersionMatchesApp(config);
    boolean conversionSuccess = false;

    if (setUpLogging(config.getOutputDirectory()) && config.validate().isEmpty()) {
      Logger.info("Converting CVR(s) to CDF...");
      try {
        FileUtils.createOutputDirectory(config.getOutputDirectory());
<<<<<<< HEAD
        LoadedCvrData castVoteRecords = parseCastVoteRecords(config);
        if (!castVoteRecords.successfullyReadAll) {
          Logger.severe("Aborting conversion due to cast vote record errors!");
        } else {
          Tabulator.SliceIdSet sliceIds =
              new Tabulator(castVoteRecords.getCvrs(), config).getEnabledSliceIds();
          ResultsWriter writer =
              new ResultsWriter()
                  .setNumRounds(0)
                  .setSliceIds(sliceIds)
                  .setContestConfig(config)
                  .setTimestampString(timestampString);
          writer.generateCdfJson(castVoteRecords.getCvrs());
          conversionSuccess = true;
        }
=======
        List<CastVoteRecord> castVoteRecords = parseCastVoteRecords(config);
        Tabulator.SliceIdSet sliceIds =
            new Tabulator(castVoteRecords, config).getEnabledSliceIds();
        ResultsWriter writer =
            new ResultsWriter()
                .setNumRounds(0)
                .setSliceIds(sliceIds)
                .setContestConfig(config)
                .setTimestampString(timestampString);
        writer.generateCdfJson(castVoteRecords);
        conversionSuccess = true;
>>>>>>> d287d283
      } catch (IOException
          | UnableToCreateDirectoryException
          | TabulationAbortedException
          | RoundSnapshotDataMissingException
          | CastVoteRecordGenericParseException exception) {
        Logger.severe("Failed to convert CVR(s) to CDF: %s", exception.getMessage());
      }
    }

    if (conversionSuccess) {
      Logger.info("Successfully converted CVR(s) to CDF.");
    } else {
      Logger.severe("Failed to convert CVR(s) to CDF!");
    }

    Logger.info("CDF conversion session completed.");
    Logger.removeTabulationFileLogging();

    return conversionSuccess;
  }

  LoadedCvrData parseAndCountCastVoteRecords() {
    ContestConfig config = ContestConfig.loadContestConfig(configPath);
    return parseCastVoteRecords(config);
  }

  // Returns a List of exception class names that were thrown while tabulating.
  // Operator name is required for the audit logs.
  // Note: An exception MUST be returned any time tabulation does not run.
  // In general, that means any Logger.severe in this function should be accompanied
  // by an exceptionsEncountered.add(...) call.
  List<String> tabulate(String operatorName, LoadedCvrData expectedCvrData) {
    Logger.info("Starting tabulation session...");
    List<String> exceptionsEncountered = new LinkedList<>();
    ContestConfig config = ContestConfig.loadContestConfig(configPath);
    checkConfigVersionMatchesApp(config);
    boolean tabulationSuccess = false;
    boolean setUpLoggingSuccess = setUpLogging(config.getOutputDirectory());

    if (operatorName == null || operatorName.isBlank()) {
      Logger.severe("Operator name is required for the audit logs!");
      exceptionsEncountered.add(TabulationAbortedException.class.toString());
    } else if (setUpLoggingSuccess && config.validate().isEmpty()) {
      Logger.info("Computer machine name: %s", Utils.getComputerName());
      Logger.info("Computer user name: %s", Utils.getUserName());
      Logger.info("Operator name: %s", operatorName);
      Logger.info("Config file: %s", configPath);

      try {
        Logger.fine("Begin config file contents:");
        BufferedReader reader =
            new BufferedReader(new FileReader(configPath, StandardCharsets.UTF_8));
        String line = reader.readLine();
        while (line != null) {
          Logger.fine(line);
          line = reader.readLine();
        }
        Logger.fine("End config file contents.");
        reader.close();
      } catch (IOException exception) {
        exceptionsEncountered.add(exception.getClass().toString());
        Logger.severe("Error logging config file: %s\n%s", configPath, exception);
      }
      Logger.info("Tabulating '%s'...", config.getContestName());
      if (config.isMultiSeatSequentialWinnerTakesAllEnabled()) {
        Logger.info("This is a multi-pass IRV contest.");
        int numWinners = config.getNumberOfWinners();
        // temporarily set config to single-seat so that we can run sequential elections
        config.setNumberOfWinners(1);
        while (config.getSequentialWinners().size() < numWinners) {
          Logger.info(
              "Beginning tabulation for seat #%d...", config.getSequentialWinners().size() + 1);
          // Read cast vote records and slice IDs from CVR files
<<<<<<< HEAD
          LoadedCvrData castVoteRecords = parseCastVoteRecords(config);
          if (config.getSequentialWinners().isEmpty()
                && !castVoteRecords.metadataMatches(expectedCvrData)) {
            Logger.severe("CVR data has changed between loading the CVRs and reading them!");
            exceptionsEncountered.add(TabulationAbortedException.class.toString());
            break;
          }
          if (!castVoteRecords.successfullyReadAll) {
            String errorMessage = "Aborting tabulation due to cast vote record errors!";
            exceptionsEncountered.add(errorMessage);
            Logger.severe(errorMessage);
            break;
          }
          Set<String> newWinnerSet;
          try {
            newWinnerSet = runTabulationForConfig(config, castVoteRecords.getCvrs());
          } catch (TabulationAbortedException exception) {
=======
          Set<String> newWinnerSet;
          try {
            List<CastVoteRecord> castVoteRecords = parseCastVoteRecords(config);
            newWinnerSet = runTabulationForConfig(config, castVoteRecords);
          } catch (TabulationAbortedException | CastVoteRecordGenericParseException exception) {
>>>>>>> d287d283
            exceptionsEncountered.add(exception.getClass().toString());
            Logger.severe(exception.getMessage());
            break;
          }
          if (newWinnerSet.size() != 1) {
            Logger.severe(
                "Expected to find exactly one new winner and found %d!", newWinnerSet.size());
            exceptionsEncountered.add(TabulationAbortedException.class.toString());
            break;
          }
          String newWinner = (String) newWinnerSet.toArray()[0];
          config.setCandidateExclusionStatus(newWinner, true);
          config.addSequentialWinner(newWinner);
          Logger.info("Tabulation for seat #%d completed.", config.getSequentialWinners().size());
          if (config.getSequentialWinners().size() < numWinners) {
            Logger.info("Excluding %s from the remaining tabulations.", newWinner);
          }
        }
        // revert config to original state
        config.setNumberOfWinners(numWinners);
        config
            .getSequentialWinners()
            .forEach(winner -> config.setCandidateExclusionStatus(winner, false));
        tabulationSuccess = true;
      } else {
        // normal operation (not multi-pass IRV, a.k.a. sequential multi-seat)
<<<<<<< HEAD
        // Read cast vote records and slice IDs from CVR files
        LoadedCvrData castVoteRecords = parseCastVoteRecords(config);
        if (!castVoteRecords.metadataMatches(expectedCvrData)) {
          Logger.severe("CVR data has changed between loading the CVRs and reading them!");
          exceptionsEncountered.add(TabulationAbortedException.class.toString());
        } else if (!castVoteRecords.successfullyReadAll) {
          String errorMessage = "Aborting tabulation due to cast vote record errors!";
          exceptionsEncountered.add(errorMessage);
          Logger.severe(errorMessage);
        } else {
          try {
            runTabulationForConfig(config, castVoteRecords.getCvrs());
            tabulationSuccess = true;
          } catch (TabulationAbortedException exception) {
            exceptionsEncountered.add(exception.getClass().toString());
            Logger.severe(exception.getMessage());
          }
=======
        // Read cast vote records and precinct IDs from CVR files
        try {
          List<CastVoteRecord> castVoteRecords = parseCastVoteRecords(config);
          runTabulationForConfig(config, castVoteRecords);
          tabulationSuccess = true;
        } catch (CastVoteRecordGenericParseException exception) {
          exceptionsEncountered.add(exception.getClass().toString());
          Logger.severe("Aborting tabulation due to cast vote record errors!");
        } catch (TabulationAbortedException exception) {
          exceptionsEncountered.add(exception.getClass().toString());
          Logger.severe(exception.getMessage());
>>>>>>> d287d283
        }
      }
      Logger.info("Tabulation session completed.");
      if (tabulationSuccess) {
        Logger.info("Results written to: %s", outputPath);
      }
    }
    Logger.removeTabulationFileLogging();
    return exceptionsEncountered;
  }

  List<String> tabulate(String operatorName) {
    return tabulate(operatorName, TabulatorSession.LoadedCvrData.MATCHES_ALL);
  }

  Set<String> loadSliceNamesFromCvrs(ContestConfig.TabulateBySlice slice, ContestConfig config) {
<<<<<<< HEAD
    List<CastVoteRecord> castVoteRecords = parseCastVoteRecords(config).getCvrs();
=======
>>>>>>> d287d283
    try {
      List<CastVoteRecord> castVoteRecords = parseCastVoteRecords(config);
      return new Tabulator(castVoteRecords, config).getEnabledSliceIds().get(slice);
    } catch (TabulationAbortedException | CastVoteRecordGenericParseException e) {
      throw new RuntimeException(e);
    }
  }

  private boolean setUpLogging(String outputDirectory) {
    boolean success = false;
    // cache outputPath for testing
    outputPath = outputDirectory;
    try {
      FileUtils.createOutputDirectory(outputDirectory);
      Logger.addTabulationFileLogging(outputDirectory, timestampString);
      success = true;
    } catch (UnableToCreateDirectoryException | IOException exception) {
      Logger.severe("Failed to configure tabulation logger!\n%s", exception);
    }
    if (!success) {
      Logger.severe("Failed to configure logger!");
    }
    return success;
  }

  // execute tabulation for given ContestConfig (a Session may comprise multiple tabulations)
  // returns: set of winners from tabulation
  private Set<String> runTabulationForConfig(
      ContestConfig config, List<CastVoteRecord> castVoteRecords)
      throws TabulationAbortedException {
    Set<String> winners;
    Tabulator tabulator = new Tabulator(castVoteRecords, config);
    winners = tabulator.tabulate();
    try {
      tabulator.generateSummaryFiles(timestampString);
    } catch (IOException exception) {
      Logger.severe("Error writing summary files:\n%s", exception);
    }
    return winners;
  }

  // parse CVR files referenced in the ContestConfig object into a list of CastVoteRecords
  // param: config object containing CVR file paths to parse
  // returns: list of parsed CVRs or null if an error was encountered
<<<<<<< HEAD
  private LoadedCvrData parseCastVoteRecords(ContestConfig config) {
=======
  private List<CastVoteRecord> parseCastVoteRecords(ContestConfig config)
        throws CastVoteRecordGenericParseException {
>>>>>>> d287d283
    Logger.info("Parsing cast vote records...");
    List<CastVoteRecord> castVoteRecords = new ArrayList<>();
    boolean encounteredSourceProblem = false;

    // Per-source data for writing generic CSV
    List<ResultsWriter.PerSourceDataForCsv> perSourceDataForCsv = new ArrayList<>();

    // At each iteration of the following loop, we add records from another source file.
    for (int sourceIndex = 0; sourceIndex < config.rawConfig.cvrFileSources.size(); ++sourceIndex) {
      RawContestConfig.CvrSource source  = config.rawConfig.cvrFileSources.get(sourceIndex);
      String cvrPath = config.resolveConfigPath(source.getFilePath());
      Provider provider = ContestConfig.getProvider(source);
      try {
        BaseCvrReader reader = provider.constructReader(config, source);
        Logger.info("Reading %s cast vote records from: %s...", reader.readerName(), cvrPath);
        reader.readCastVoteRecords(castVoteRecords);

        // Update the per-source data for the results writer
        perSourceDataForCsv.add(new ResultsWriter.PerSourceDataForCsv(
                source,
                reader,
                sourceIndex,
                castVoteRecords.size() - 1));

        // Check for unrecognized candidates
        Map<String, Integer> unrecognizedCandidateCounts =
            reader.gatherUnknownCandidates(castVoteRecords, false);

        if (!unrecognizedCandidateCounts.isEmpty()) {
          throw new UnrecognizedCandidatesException(unrecognizedCandidateCounts);
        }

        // Check for any other reader-specific validations
        reader.runAdditionalValidations(castVoteRecords);
      } catch (UnrecognizedCandidatesException exception) {
        Logger.severe("Source file contains unrecognized candidate(s): %s", cvrPath);
        // map from name to number of times encountered
        exception
            .candidateCounts
            .keySet()
            .forEach(
                candidate ->
                    Logger.severe(
                        "Unrecognized candidate \"%s\" appears %d time(s)!",
                        candidate, exception.candidateCounts.get(candidate)));
        // various incorrect settings can lead to UnrecognizedCandidatesException, so it's hard
        // to know exactly what the problem is
        Logger.info(
            "Check config settings for candidate names, firstVoteRowIndex, "
                + "firstVoteColumnIndex, and precinctColumnIndex to make sure they are correct!");
        Logger.info("See config_file_documentation.txt for more details.");
        encounteredSourceProblem = true;
      } catch (IOException exception) {
        Logger.severe("Error opening cast vote record file: %s", cvrPath);
        Logger.info("Check file path and permissions and make sure they are correct!");
        encounteredSourceProblem = true;
      } catch (UnrecognizedProviderException exception) {
        Logger.severe(
            "Unrecognized provider \"%s\" in source file: %s", source.getProvider(), cvrPath);
        encounteredSourceProblem = true;
      } catch (CvrParseException exception) {
        encounteredSourceProblem = true;
      } catch (Exception exception) {
        Logger.severe("Unexpected error parsing source file: %s\n%s", cvrPath, exception);
        encounteredSourceProblem = true;
      }
    }

    // Output the RCTab-CSV CVR
    try {
      ResultsWriter writer =
              new ResultsWriter().setContestConfig(config).setTimestampString(timestampString);
      this.convertedFilePath =
              writer.writeRctabCvrCsv(
                      castVoteRecords,
                      perSourceDataForCsv,
                      config.getOutputDirectory());
    } catch (IOException exception) {
      // error already logged in ResultsWriter
    }

    if (encounteredSourceProblem) {
      Logger.severe("Parsing cast vote records failed!");
      castVoteRecords = null;
    } else if (castVoteRecords.isEmpty()) {
      Logger.severe("No cast vote records found!");
      castVoteRecords = null;
    } else {
      Logger.info("Parsed %d cast vote records successfully.", castVoteRecords.size());
    }
<<<<<<< HEAD
    return new LoadedCvrData(castVoteRecords);
=======

    if (castVoteRecords == null) {
      throw new CastVoteRecordGenericParseException();
    }

    return castVoteRecords;
>>>>>>> d287d283
  }

  static class UnrecognizedCandidatesException extends Exception {

    // count of how many times each unrecognized candidate was encountered during CVR parsing
    final Map<String, Integer> candidateCounts;

    UnrecognizedCandidatesException(Map<String, Integer> candidateCounts) {
      this.candidateCounts = candidateCounts;
    }
  }

<<<<<<< HEAD
  /**
   * A summary of the cast vote records that have been read.
   * Manages CVR in memory, so you can retain metadata about the loaded CVRs without
   * keeping them all in memory. Use .discard() to free up memory. After memory is freed,
   * all other operations except for getCvrs() are still valid.
   */
  public static class LoadedCvrData {
    public static final LoadedCvrData MATCHES_ALL = new LoadedCvrData();
    public final boolean successfullyReadAll;

    private List<CastVoteRecord> cvrs;
    private final int numCvrs;
    private boolean isDiscarded;
    private final boolean doesMatchAllMetadata;

    public LoadedCvrData(List<CastVoteRecord> cvrs) {
      this.cvrs = cvrs;
      this.successfullyReadAll = cvrs != null;
      this.numCvrs = cvrs != null ? cvrs.size() : 0;
      this.isDiscarded = false;
      this.doesMatchAllMetadata = false;
    }

    /** This constructor will cause metadataMatches to always return true. */
    private LoadedCvrData() {
      this.cvrs = null;
      this.successfullyReadAll = false;
      this.numCvrs = 0;
      this.isDiscarded = false;
      this.doesMatchAllMetadata = true;
    }

    /**
     * Currently only checks if the number of CVRs matches, but can be extended to ensure
     * exact matches or meet other needs.
     *
     * @param other The loaded CVRs to compare against
     * @return whether the metadata matches
     */
    public boolean metadataMatches(LoadedCvrData other) {
      return other.doesMatchAllMetadata
          || this.doesMatchAllMetadata
          || other.numCvrs() == this.numCvrs();
    }

    public int numCvrs() {
      return numCvrs;
    }

    public void discard() {
      cvrs = null;
      isDiscarded = true;
    }

    public List<CastVoteRecord> getCvrs() {
      if (isDiscarded) {
        throw new IllegalStateException("CVRs have been discarded from memory.");
      }
      return cvrs;
    }
=======
  static class CastVoteRecordGenericParseException extends Exception {
>>>>>>> d287d283
  }
}<|MERGE_RESOLUTION|>--- conflicted
+++ resolved
@@ -105,35 +105,17 @@
       Logger.info("Converting CVR(s) to CDF...");
       try {
         FileUtils.createOutputDirectory(config.getOutputDirectory());
-<<<<<<< HEAD
         LoadedCvrData castVoteRecords = parseCastVoteRecords(config);
-        if (!castVoteRecords.successfullyReadAll) {
-          Logger.severe("Aborting conversion due to cast vote record errors!");
-        } else {
-          Tabulator.SliceIdSet sliceIds =
-              new Tabulator(castVoteRecords.getCvrs(), config).getEnabledSliceIds();
-          ResultsWriter writer =
-              new ResultsWriter()
-                  .setNumRounds(0)
-                  .setSliceIds(sliceIds)
-                  .setContestConfig(config)
-                  .setTimestampString(timestampString);
-          writer.generateCdfJson(castVoteRecords.getCvrs());
-          conversionSuccess = true;
-        }
-=======
-        List<CastVoteRecord> castVoteRecords = parseCastVoteRecords(config);
         Tabulator.SliceIdSet sliceIds =
-            new Tabulator(castVoteRecords, config).getEnabledSliceIds();
+            new Tabulator(castVoteRecords.getCvrs(), config).getEnabledSliceIds();
         ResultsWriter writer =
             new ResultsWriter()
                 .setNumRounds(0)
                 .setSliceIds(sliceIds)
                 .setContestConfig(config)
                 .setTimestampString(timestampString);
-        writer.generateCdfJson(castVoteRecords);
+        writer.generateCdfJson(castVoteRecords.getCvrs());
         conversionSuccess = true;
->>>>>>> d287d283
       } catch (IOException
           | UnableToCreateDirectoryException
           | TabulationAbortedException
@@ -155,7 +137,7 @@
     return conversionSuccess;
   }
 
-  LoadedCvrData parseAndCountCastVoteRecords() {
+  LoadedCvrData parseAndCountCastVoteRecords() throws CastVoteRecordGenericParseException {
     ContestConfig config = ContestConfig.loadContestConfig(configPath);
     return parseCastVoteRecords(config);
   }
@@ -207,31 +189,17 @@
           Logger.info(
               "Beginning tabulation for seat #%d...", config.getSequentialWinners().size() + 1);
           // Read cast vote records and slice IDs from CVR files
-<<<<<<< HEAD
-          LoadedCvrData castVoteRecords = parseCastVoteRecords(config);
-          if (config.getSequentialWinners().isEmpty()
-                && !castVoteRecords.metadataMatches(expectedCvrData)) {
-            Logger.severe("CVR data has changed between loading the CVRs and reading them!");
-            exceptionsEncountered.add(TabulationAbortedException.class.toString());
-            break;
-          }
-          if (!castVoteRecords.successfullyReadAll) {
-            String errorMessage = "Aborting tabulation due to cast vote record errors!";
-            exceptionsEncountered.add(errorMessage);
-            Logger.severe(errorMessage);
-            break;
-          }
           Set<String> newWinnerSet;
           try {
+            LoadedCvrData castVoteRecords = parseCastVoteRecords(config);
+            if (config.getSequentialWinners().isEmpty()
+                    && !castVoteRecords.metadataMatches(expectedCvrData)) {
+              Logger.severe("CVR data has changed between loading the CVRs and reading them!");
+              exceptionsEncountered.add(TabulationAbortedException.class.toString());
+              break;
+            }
             newWinnerSet = runTabulationForConfig(config, castVoteRecords.getCvrs());
-          } catch (TabulationAbortedException exception) {
-=======
-          Set<String> newWinnerSet;
-          try {
-            List<CastVoteRecord> castVoteRecords = parseCastVoteRecords(config);
-            newWinnerSet = runTabulationForConfig(config, castVoteRecords);
           } catch (TabulationAbortedException | CastVoteRecordGenericParseException exception) {
->>>>>>> d287d283
             exceptionsEncountered.add(exception.getClass().toString());
             Logger.severe(exception.getMessage());
             break;
@@ -258,37 +226,22 @@
         tabulationSuccess = true;
       } else {
         // normal operation (not multi-pass IRV, a.k.a. sequential multi-seat)
-<<<<<<< HEAD
-        // Read cast vote records and slice IDs from CVR files
-        LoadedCvrData castVoteRecords = parseCastVoteRecords(config);
-        if (!castVoteRecords.metadataMatches(expectedCvrData)) {
-          Logger.severe("CVR data has changed between loading the CVRs and reading them!");
-          exceptionsEncountered.add(TabulationAbortedException.class.toString());
-        } else if (!castVoteRecords.successfullyReadAll) {
-          String errorMessage = "Aborting tabulation due to cast vote record errors!";
-          exceptionsEncountered.add(errorMessage);
-          Logger.severe(errorMessage);
-        } else {
-          try {
+        // Read cast vote records and precinct IDs from CVR files
+        try {
+          LoadedCvrData castVoteRecords = parseCastVoteRecords(config);
+          if (!castVoteRecords.metadataMatches(expectedCvrData)) {
+            Logger.severe("CVR data has changed between loading the CVRs and reading them!");
+            exceptionsEncountered.add(TabulationAbortedException.class.toString());
+          } else {
             runTabulationForConfig(config, castVoteRecords.getCvrs());
             tabulationSuccess = true;
-          } catch (TabulationAbortedException exception) {
-            exceptionsEncountered.add(exception.getClass().toString());
-            Logger.severe(exception.getMessage());
           }
-=======
-        // Read cast vote records and precinct IDs from CVR files
-        try {
-          List<CastVoteRecord> castVoteRecords = parseCastVoteRecords(config);
-          runTabulationForConfig(config, castVoteRecords);
-          tabulationSuccess = true;
         } catch (CastVoteRecordGenericParseException exception) {
           exceptionsEncountered.add(exception.getClass().toString());
           Logger.severe("Aborting tabulation due to cast vote record errors!");
         } catch (TabulationAbortedException exception) {
           exceptionsEncountered.add(exception.getClass().toString());
           Logger.severe(exception.getMessage());
->>>>>>> d287d283
         }
       }
       Logger.info("Tabulation session completed.");
@@ -305,12 +258,8 @@
   }
 
   Set<String> loadSliceNamesFromCvrs(ContestConfig.TabulateBySlice slice, ContestConfig config) {
-<<<<<<< HEAD
-    List<CastVoteRecord> castVoteRecords = parseCastVoteRecords(config).getCvrs();
-=======
->>>>>>> d287d283
     try {
-      List<CastVoteRecord> castVoteRecords = parseCastVoteRecords(config);
+      List<CastVoteRecord> castVoteRecords = parseCastVoteRecords(config).getCvrs();
       return new Tabulator(castVoteRecords, config).getEnabledSliceIds().get(slice);
     } catch (TabulationAbortedException | CastVoteRecordGenericParseException e) {
       throw new RuntimeException(e);
@@ -353,12 +302,8 @@
   // parse CVR files referenced in the ContestConfig object into a list of CastVoteRecords
   // param: config object containing CVR file paths to parse
   // returns: list of parsed CVRs or null if an error was encountered
-<<<<<<< HEAD
-  private LoadedCvrData parseCastVoteRecords(ContestConfig config) {
-=======
-  private List<CastVoteRecord> parseCastVoteRecords(ContestConfig config)
+  private LoadedCvrData parseCastVoteRecords(ContestConfig config)
         throws CastVoteRecordGenericParseException {
->>>>>>> d287d283
     Logger.info("Parsing cast vote records...");
     List<CastVoteRecord> castVoteRecords = new ArrayList<>();
     boolean encounteredSourceProblem = false;
@@ -449,16 +394,12 @@
     } else {
       Logger.info("Parsed %d cast vote records successfully.", castVoteRecords.size());
     }
-<<<<<<< HEAD
-    return new LoadedCvrData(castVoteRecords);
-=======
 
     if (castVoteRecords == null) {
       throw new CastVoteRecordGenericParseException();
     }
 
-    return castVoteRecords;
->>>>>>> d287d283
+    return new LoadedCvrData(castVoteRecords);
   }
 
   static class UnrecognizedCandidatesException extends Exception {
@@ -471,7 +412,9 @@
     }
   }
 
-<<<<<<< HEAD
+  static class CastVoteRecordGenericParseException extends Exception {
+  }
+
   /**
    * A summary of the cast vote records that have been read.
    * Manages CVR in memory, so you can retain metadata about the loaded CVRs without
@@ -495,7 +438,9 @@
       this.doesMatchAllMetadata = false;
     }
 
-    /** This constructor will cause metadataMatches to always return true. */
+    /**
+     * This constructor will cause metadataMatches to always return true.
+     */
     private LoadedCvrData() {
       this.cvrs = null;
       this.successfullyReadAll = false;
@@ -513,8 +458,8 @@
      */
     public boolean metadataMatches(LoadedCvrData other) {
       return other.doesMatchAllMetadata
-          || this.doesMatchAllMetadata
-          || other.numCvrs() == this.numCvrs();
+              || this.doesMatchAllMetadata
+              || other.numCvrs() == this.numCvrs();
     }
 
     public int numCvrs() {
@@ -532,8 +477,5 @@
       }
       return cvrs;
     }
-=======
-  static class CastVoteRecordGenericParseException extends Exception {
->>>>>>> d287d283
   }
 }