--- conflicted
+++ resolved
@@ -234,12 +234,8 @@
         assertTrue(fileCompare(session.getConvertedFilesWritten().get(0), expectedPath));
       }
 
-<<<<<<< HEAD
-    cleanOutputFolder(session);
-=======
       cleanOutputFolder(session);
     }
->>>>>>> 3fe9ebfd
   }
 
   // helper function to support running convert-to-cdf function
