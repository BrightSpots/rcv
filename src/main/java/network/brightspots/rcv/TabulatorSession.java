--- conflicted
+++ resolved
@@ -396,7 +396,6 @@
       progress.markFileRead();
     }
 
-<<<<<<< HEAD
     if (encounteredSourceProblem) {
       Logger.severe("Parsing cast vote records failed!");
       castVoteRecords = null;
@@ -414,25 +413,12 @@
           this.convertedFilePath =
                   writer.writeRctabCvrCsv(
                           castVoteRecords,
-                          perSourceDataForCsv,
+                          cvrSourceData,
                           config.getOutputDirectory());
         } catch (IOException exception) {
           // error already logged in ResultsWriter
         }
       }
-=======
-    // Output the RCTab-CSV CVR
-    try {
-      ResultsWriter writer =
-              new ResultsWriter().setContestConfig(config).setTimestampString(timestampString);
-      this.convertedFilePath =
-              writer.writeRctabCvrCsv(
-                      castVoteRecords,
-                      cvrSourceData,
-                      config.getOutputDirectory());
-    } catch (IOException exception) {
-      // error already logged in ResultsWriter
->>>>>>> eb04688d
     }
 
     if (encounteredSourceProblem) {
