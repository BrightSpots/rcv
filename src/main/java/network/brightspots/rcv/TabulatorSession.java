--- conflicted
+++ resolved
@@ -104,7 +104,7 @@
 
     Progress progress = new Progress(config, 0, progressUpdate);
 
-    if (setUpLogging(config.getOutputDirectory(), "convert-to-cdf")
+    if (setUpLogging(config.getOutputDirectory())
         && config.validate().isEmpty()) {
       Logger.info("Converting CVR(s) to CDF...");
       try {
@@ -152,16 +152,8 @@
   LoadedCvrData parseAndCountCastVoteRecords(BiConsumer<Double, Double> progressUpdate)
       throws CastVoteRecordGenericParseException {
     ContestConfig config = ContestConfig.loadContestConfig(configPath);
-    boolean setUpLoggingSuccess = setUpLogging(config.getOutputDirectory(), "check-ballot-counts");
-    if (!setUpLoggingSuccess) {
-      Logger.severe("Failed to configure logger!");
-      throw new CastVoteRecordGenericParseException();
-    }
-
     Progress progress = new Progress(config, 0, progressUpdate);
-    LoadedCvrData castVoteRecords = parseCastVoteRecords(config, progress, false);
-    Logger.removeTabulationFileLogging();
-    return castVoteRecords;
+    return parseCastVoteRecords(config, progress, false);
   }
 
   // Returns a List of exception class names that were thrown while tabulating.
@@ -178,7 +170,7 @@
     ContestConfig config = ContestConfig.loadContestConfig(configPath);
     checkConfigVersionMatchesApp(config);
     boolean tabulationSuccess = false;
-    boolean setUpLoggingSuccess = setUpLogging(config.getOutputDirectory(), "tabulate");
+    boolean setUpLoggingSuccess = setUpLogging(config.getOutputDirectory());
 
     if (operatorName == null || operatorName.isBlank()) {
       Logger.severe("Operator name is required for the audit logs!");
@@ -296,13 +288,13 @@
     }
   }
 
-  private boolean setUpLogging(String outputDirectory, String filenamePrefix) {
+  private boolean setUpLogging(String outputDirectory) {
     boolean success = false;
     // cache outputPath for testing
     outputPath = outputDirectory;
     try {
       FileUtils.createOutputDirectory(outputDirectory);
-      Logger.addTabulationFileLogging(outputDirectory, timestampString + "_" + filenamePrefix);
+      Logger.addTabulationFileLogging(outputDirectory, timestampString);
       success = true;
     } catch (UnableToCreateDirectoryException | IOException exception) {
       Logger.severe("Failed to configure tabulation logger!\n%s", exception);
@@ -411,21 +403,6 @@
       progress.markFileRead();
     }
 
-<<<<<<< HEAD
-    // Output the simplified RCTab CVR CSV file
-    if (shouldOutputRcTabCvr) {
-      try {
-        ResultsWriter writer =
-            new ResultsWriter().setContestConfig(config).setTimestampString(timestampString);
-        this.convertedFilePath =
-            writer.writeRcTabCvrCsv(castVoteRecords, cvrSourceData, config.getOutputDirectory());
-      } catch (IOException exception) {
-        // error already logged in ResultsWriter
-      }
-    }
-
-=======
->>>>>>> 9db43dc5
     if (encounteredSourceProblem) {
       Logger.severe("Parsing cast vote records failed!");
       castVoteRecords = null;
@@ -437,16 +414,18 @@
         Logger.info("Parsed %d cast vote records successfully.", castVoteRecords.size());
 
         // Output the RCTab-CSV CVR
-        try {
-          ResultsWriter writer =
-                  new ResultsWriter().setContestConfig(config).setTimestampString(timestampString);
-          this.convertedFilePath =
-                  writer.writeRctabCvrCsv(
-                          castVoteRecords,
-                          cvrSourceData,
-                          config.getOutputDirectory());
-        } catch (IOException exception) {
-          // error already logged in ResultsWriter
+        if (shouldOutputRcTabCvr) {
+          try {
+            ResultsWriter writer =
+                    new ResultsWriter().setContestConfig(config).setTimestampString(timestampString);
+            this.convertedFilePath =
+                    writer.writeRcTabCvrCsv(
+                            castVoteRecords,
+                            cvrSourceData,
+                            config.getOutputDirectory());
+          } catch (IOException exception) {
+            // error already logged in ResultsWriter
+          }
         }
       }
     }
