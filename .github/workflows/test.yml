name: "Build, Lint, and Test"

<<<<<<< HEAD
on: [pull_request]
=======
on:
  - push
>>>>>>> a021ceda

jobs:
  build:
    runs-on: ubuntu-latest

    steps:
      - uses: actions/checkout@v2
        with:
          submodules: recursive
      - name: "Set up JDK 21.0.4"
        uses: actions/setup-java@v2
        with:
          java-version: '21.0.4'
          distribution: 'temurin'
      - name: "Test with Gradle"
        run: ./gradlew check<|MERGE_RESOLUTION|>--- conflicted
+++ resolved
@@ -1,11 +1,7 @@
 name: "Build, Lint, and Test"
 
-<<<<<<< HEAD
-on: [pull_request]
-=======
 on:
   - push
->>>>>>> a021ceda
 
 jobs:
   build:
