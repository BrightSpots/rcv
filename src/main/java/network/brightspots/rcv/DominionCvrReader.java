/*
 * Universal RCV Tabulator
 * Copyright (c) 2017-2020 Bright Spots Developers.
 *
 * This program is free software: you can redistribute it and/or modify it under the terms of the
 * GNU Affero General Public License as published by the Free Software Foundation, either version 3
 * of the License, or (at your option) any later version.
 *
 * This program is distributed in the hope that it will be useful, but WITHOUT ANY WARRANTY;
 * without even the implied warranty of MERCHANTABILITY or FITNESS FOR A PARTICULAR PURPOSE.  See
 * the GNU Affero General Public License for more details.
 *
 * You should have received a copy of the GNU Affero General Public License along with this
 * program.  If not, see <http://www.gnu.org/licenses/>.
 */

package network.brightspots.rcv;

import java.nio.file.Path;
import java.nio.file.Paths;
import java.util.ArrayList;
import java.util.HashMap;
import java.util.HashSet;
import java.util.List;
import java.util.Map;
import java.util.Set;
import java.util.logging.Level;
import javafx.util.Pair;
import network.brightspots.rcv.CastVoteRecord.CvrParseException;
import network.brightspots.rcv.RawContestConfig.Candidate;

class DominionCvrReader {

  // canonical manifest file names
  private static final String PRECINCT_MANIFEST = "PrecinctManifest.json";
  private static final String PRECINCT_PORTION_MANIFEST = "PrecinctPortionManifest.json";
  private static final String CANDIDATE_MANIFEST = "CandidateManifest.json";
  private static final String CONTEST_MANIFEST = "ContestManifest.json";
  private static final String CVR_EXPORT = "CvrExport.json";

  private final String manifestFolder;
  // map of precinct Id to precinct description
  private Map<Integer, String> precincts;
  // map of precinct portion Id to precinct portion description
  private Map<Integer, String> precinctPortions;
  // map of contest Id to Contest data
  private Map<String, Contest> contests;
  private List<Candidate> candidates;

  DominionCvrReader(String manifestFolder) {
    this.manifestFolder = manifestFolder;
  }

  Map<Integer, Contest> getContests() {
    return contests;
  }

  // returns map of contestId to Contest parsed from input file
<<<<<<< HEAD
  private static Map<Integer, Contest> parseContestData(String contestPath) {
    Map<Integer, Contest> contests = new HashMap<>();
=======
  private static Map<String, Contest> getContests(String contestPath) {
    Map<String, Contest> contests = new HashMap<>();
>>>>>>> 4baba141
    try {
      HashMap json = JsonParser.readFromFile(contestPath, HashMap.class);
      // List is a list of candidate objects:
      ArrayList contestList = (ArrayList) json.get("List");
      for (Object contestObject : contestList) {
        HashMap contestMap = (HashMap) contestObject;
        String name = (String) contestMap.get("Description");
        String id = contestMap.get("Id").toString();
        Integer numCandidates = (Integer) contestMap.get("VoteFor");
        Integer maxRanks = (Integer) contestMap.get("NumOfRanks");
        Contest newContest = new Contest(name, id, numCandidates, maxRanks);
        contests.put(id, newContest);
      }
    } catch (Exception e) {
      Logger.log(Level.SEVERE, "Error parsing contest manifest:\n%s", e.toString());
      contests = null;
    }
    return contests;
  }

  // returns map from Id to Description parsed from input file
  // PrecinctManifest.json and PrecinctPortionManifest.json use this structure
  private static Map<Integer, String> getPrecinctData(String precinctPath) {
    Map<Integer, String> precinctsById = new HashMap<>();
    try {
      HashMap json = JsonParser.readFromFile(precinctPath, HashMap.class);
      ArrayList precinctList = (ArrayList) json.get("List");
      for (Object precinctObject : precinctList) {
        HashMap precinctMap = (HashMap) precinctObject;
        String name = (String) precinctMap.get("Description");
        Integer id = (Integer) precinctMap.get("Id");
        precinctsById.put(id, name);
      }
    } catch (Exception e) {
      Logger.log(Level.SEVERE, "Error parsing precinct manifest:\n%s", e.toString());
      precinctsById = null;
    }
    return precinctsById;
  }

  // returns list of Candidate objects parsed from CandidateManifest.json
  private static List<Candidate> getCandidates(String candidatePath) {
    ArrayList<Candidate> candidates = new ArrayList<>();
    try {
      HashMap json = JsonParser.readFromFile(candidatePath, HashMap.class);
      ArrayList candidateList = (ArrayList) json.get("List");
      for (Object candidateObject : candidateList) {
        HashMap candidateMap = (HashMap) candidateObject;
        String name = (String) candidateMap.get("Description");
        Integer id = (Integer) candidateMap.get("Id");
        String code = id.toString();
        String contestId = candidateMap.get("ContestId").toString();
        Candidate newCandidate = new Candidate(name, code, false, contestId);
        candidates.add(newCandidate);
      }
    } catch (Exception e) {
      Logger.log(Level.SEVERE, "Error parsing candidate manifest:\n%s", e.toString());
      candidates = null;
    }
    return candidates;
  }

<<<<<<< HEAD
=======
  Map<String, Contest> getContests() {
    return contests;
  }

>>>>>>> 4baba141
  // parse Cvr json into CastVoteRecord objects and add them to the input list
  void readCastVoteRecords(List<CastVoteRecord> castVoteRecords) throws CvrParseException {
    // read metadata files for precincts, precinct portions, contest, and candidates
    Path precinctPath = Paths.get(manifestFolder, PRECINCT_MANIFEST);
    this.precincts = getPrecinctData(precinctPath.toString());
    if (this.precincts == null) {
      Logger.log(Level.SEVERE, "No precinct data found!");
      throw new CvrParseException();
    }
    Path precinctPortionPath = Paths.get(manifestFolder, PRECINCT_PORTION_MANIFEST);
    this.precinctPortions = getPrecinctData(precinctPortionPath.toString());
    if (this.precinctPortions == null) {
      Logger.log(Level.SEVERE, "No precinct portion data found!");
      throw new CvrParseException();
    }
    Path contestPath = Paths.get(manifestFolder, CONTEST_MANIFEST);
    this.contests = parseContestData(contestPath.toString());
    if (this.contests == null) {
      Logger.log(Level.SEVERE, "No contest data found!");
      throw new CvrParseException();
    }
    Path candidatePath = Paths.get(manifestFolder, CANDIDATE_MANIFEST);
    this.candidates = getCandidates(candidatePath.toString());
    if (this.candidates == null) {
      Logger.log(Level.SEVERE, "No candidate data found!");
      throw new CvrParseException();
    }
    // parse the cvr
    Path cvrPath = Paths.get(manifestFolder, CVR_EXPORT);
    parseCvrFile(cvrPath.toString(), castVoteRecords);
    if (castVoteRecords.isEmpty()) {
      Logger.log(Level.SEVERE, "No cast vote record data found!");
      throw new CvrParseException();
    }
  }

  // parse the given file into a List of CastVoteRecords for tabulation
  private void parseCvrFile(String filePath, List<CastVoteRecord> castVoteRecords) {

    // build a lookup map for candidates codes to optimize Cvr parsing
    Map<String, Set<String>> contestIdToCandidateCodes = new HashMap<>();
    for (Candidate candidate : this.candidates) {
      Set<String> candidates;
      if (contestIdToCandidateCodes.containsKey(candidate.getContestId())) {
        candidates = contestIdToCandidateCodes.get(candidate.getContestId());
      } else {
        candidates = new HashSet<>();
      }
      candidates.add(candidate.getCode());
      contestIdToCandidateCodes.put(candidate.getContestId(), candidates);
    }

    try {
      HashMap json = JsonParser.readFromFile(filePath, HashMap.class);
      // top-level "Sessions" object contains a lists of Cvr objects from different tabulators
      ArrayList sessions = (ArrayList) json.get("Sessions");
      // for each Cvr object extract various fields
      for (Object sessionObject : sessions) {
        HashMap session = (HashMap) sessionObject;
        // extract various ids
        String tabulatorId = session.get("TabulatorId").toString();
        String batchId = session.get("BatchId").toString();
        Integer recordId = (Integer) session.get("RecordId");
        String suppliedId = recordId.toString();
        // filter out records which are not current and replace them with adjudicated ones
        HashMap adjudicatedData = (HashMap) session.get("Original");
        boolean isCurrent = (boolean) adjudicatedData.get("IsCurrent");
        if (!isCurrent) {
          if (session.containsKey("Modified")) {
            adjudicatedData = (HashMap) session.get("Modified");
          } else {
            Logger.log(Level.WARNING,
                "CVR has no adjudicated rankings, skipping: "
                    + "Tabulator ID: %s Batch ID: %s Record ID: %d",
                tabulatorId, batchId, recordId);
            continue;
          }
        }
        // validate precinct
        Integer precinctId = (Integer) adjudicatedData.get("PrecinctId");
        if (precinctId != null && !this.precincts.containsKey(precinctId)) {
          Logger.log(
              Level.SEVERE,
              "Precinct ID \"%d\" from CVR not found in manifest data!",
              precinctId);
          throw new CvrParseException();
        }
        String precinct = this.precincts.get(precinctId);
        // validate precinct portion
        Integer precinctPortionId = (Integer) adjudicatedData.get("PrecinctPortionId");
        if (precinctPortionId != null && !this.precinctPortions.containsKey(precinctPortionId)) {
          Logger.log(
              Level.SEVERE,
              "Precinct portion ID \"%d\" from CVR not found in manifest data!",
              precinctPortionId);
          throw new CvrParseException();
        }
        String precinctPortion = this.precinctPortions.get(precinctPortionId);
        String ballotTypeId = adjudicatedData.get("BallotTypeId").toString();

        ArrayList contests;
        // sometimes there is a "Cards" object at this level
        if (adjudicatedData.containsKey("Cards")) {
          ArrayList cardsList = (ArrayList) adjudicatedData.get("Cards");
          HashMap cardsObject = (HashMap) cardsList.get(0);
          contests = (ArrayList) cardsObject.get("Contests");
        } else {
          contests = (ArrayList) adjudicatedData.get("Contests");
        }

        // each contest object is a cvr
        for (Object contestObject : contests) {
          HashMap contest = (HashMap) contestObject;
          String contestId = contest.get("Id").toString();
          // validate contest id
          if (!this.contests.containsKey(contestId)
              || !contestIdToCandidateCodes.containsKey(contestId)) {
            Logger.log(Level.SEVERE, "Unknown contest ID '%d' found while parsing CVR!", contestId);
            throw new CvrParseException();
          }
          ArrayList<Pair<Integer, String>> rankings = new ArrayList<>();
          // marks is an array of rankings
          ArrayList marks = (ArrayList) contest.get("Marks");
          for (Object rankingObject : marks) {
            HashMap rankingMap = (HashMap) rankingObject;
            // skip ambiguous rankings
            boolean isAmbiguous = (boolean) rankingMap.get("IsAmbiguous");
            if (isAmbiguous) {
              continue;
            }
            Integer candidateId = (Integer) rankingMap.get("CandidateId");
            String candidateCode = candidateId.toString();
            Set<String> candidates = contestIdToCandidateCodes.get(contestId);
            if (!candidates.contains(candidateCode)) {
              Logger.log(
                  Level.SEVERE,
                  "Candidate code '%s' is not valid for contest '%d'!",
                  candidateCode,
                  contestId);
              throw new CvrParseException();
            }

            Integer rank = (Integer) rankingMap.get("Rank");
            Pair<Integer, String> ranking = new Pair<>(rank, candidateCode);
            rankings.add(ranking);
          }
          // create the new Cvr
          CastVoteRecord newCvr =
              new CastVoteRecord(
                  contestId, tabulatorId, batchId, suppliedId, precinct, precinctPortion,
                  ballotTypeId, rankings);
          castVoteRecords.add(newCvr);
        }
        // provide some user feedback on the Cvr count
        if (castVoteRecords.size() % 50000 == 0) {
          Logger.log(Level.INFO, "Parsed %d cast vote records.", castVoteRecords.size());
        }
      }
    } catch (Exception e) {
      Logger.log(Level.SEVERE, "Error parsing cast vote record:\n%s", e.toString());
      castVoteRecords.clear();
    }
  }

  // Simple container class for contest data
  static class Contest {

    private final String name;
    private final String id;
    private final Integer numCandidates;
    private final Integer maxRanks;

    Contest(String name, String id, Integer numCandidates, Integer maxRanks) {
      this.name = name;
      this.id = id;
      this.numCandidates = numCandidates;
      this.maxRanks = maxRanks;
    }

    String getId() {
      return id;
    }

    Integer getMaxRanks() {
      return maxRanks;
    }
  }
}<|MERGE_RESOLUTION|>--- conflicted
+++ resolved
@@ -56,13 +56,8 @@
   }
 
   // returns map of contestId to Contest parsed from input file
-<<<<<<< HEAD
-  private static Map<Integer, Contest> parseContestData(String contestPath) {
-    Map<Integer, Contest> contests = new HashMap<>();
-=======
-  private static Map<String, Contest> getContests(String contestPath) {
+  private static Map<String, Contest> parseContestData(String contestPath) {
     Map<String, Contest> contests = new HashMap<>();
->>>>>>> 4baba141
     try {
       HashMap json = JsonParser.readFromFile(contestPath, HashMap.class);
       // List is a list of candidate objects:
@@ -125,13 +120,6 @@
     return candidates;
   }
 
-<<<<<<< HEAD
-=======
-  Map<String, Contest> getContests() {
-    return contests;
-  }
-
->>>>>>> 4baba141
   // parse Cvr json into CastVoteRecord objects and add them to the input list
   void readCastVoteRecords(List<CastVoteRecord> castVoteRecords) throws CvrParseException {
     // read metadata files for precincts, precinct portions, contest, and candidates
