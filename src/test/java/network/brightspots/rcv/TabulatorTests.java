--- conflicted
+++ resolved
@@ -198,13 +198,8 @@
       String sequentialId) {
     String actualOutputPath =
         ResultsWriter.getOutputFilePath(
-<<<<<<< HEAD
-                config.getOutputDirectory(), jsonType, timestampString, sequentialId)
-            + ".json";
-=======
             config.getOutputDirectory(), outputType, timestampString, sequentialId)
             + extension;
->>>>>>> d7aeb6aa
     String expectedPath =
         getTestFilePath(
             stem,
