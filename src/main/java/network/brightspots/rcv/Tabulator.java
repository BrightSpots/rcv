/*
 * RCTab
 * Copyright (c) 2017-2023 Bright Spots Developers.
 *
 * This Source Code Form is subject to the terms of the Mozilla Public
 * License, v. 2.0. If a copy of the MPL was not distributed with this
 * file, You can obtain one at https://mozilla.org/MPL/2.0/.
 */

/*
 * Purpose: Core contest tabulation logic including:
 * Rank choice flows and vote reallocation.
 * Winner selection, loser selection, and tiebreak rules.
 * Overvote / undervote rules.
 * Design: On each loop a round is tallied and tabulated according to selected rules.
 * Inputs: CastVoteRecords for the desired contest and ContestConfig with rules configuration.
 * Results are logged to console and audit file.
 * Conditions: During tabulation.
 * Version history: see https://github.com/BrightSpots/rcv.
 */

package network.brightspots.rcv;

import static network.brightspots.rcv.Utils.isNullOrBlank;

import java.io.IOException;
import java.math.BigDecimal;
import java.util.Arrays;
import java.util.Collections;
import java.util.HashMap;
import java.util.HashSet;
import java.util.LinkedList;
import java.util.List;
import java.util.Map;
import java.util.Random;
import java.util.Set;
import java.util.SortedMap;
import java.util.TreeMap;
import javafx.util.Pair;
import network.brightspots.rcv.CastVoteRecord.VoteOutcomeType;
import network.brightspots.rcv.ResultsWriter.RoundSnapshotDataMissingException;

class Tabulator {

  static final String OVERVOTE_RULE_ALWAYS_SKIP_TEXT = "Always skip to next rank";
  static final String OVERVOTE_RULE_EXHAUST_IMMEDIATELY_TEXT = "Exhaust immediately";
  static final String OVERVOTE_RULE_EXHAUST_IF_MULTIPLE_TEXT = "Exhaust if multiple continuing";
  // When the CVR contains an overvote we "normalize" it to use this string
  static final String EXPLICIT_OVERVOTE_LABEL = "overvote";
  // Similarly, we normalize undeclared write-ins to use this string
  static final String UNDECLARED_WRITE_IN_OUTPUT_LABEL = "Undeclared Write-ins";
  // cast vote records parsed from CVR input files
  private final List<CastVoteRecord> castVoteRecords;
  // all candidate IDs for this contest parsed from the contest config
  private final Set<String> candidateNames;
  // contest config contains specific rules and file paths to be used during tabulation
  private final ContestConfig config;
  // roundTallies is a map from round number to a map from candidate ID to vote total for the round
  // e.g. roundTallies[1] contains a map of all candidate ID -> votes for each candidate in round 1
  // this structure is computed over the course of tabulation
  private final Map<Integer, Map<String, BigDecimal>> roundTallies = new HashMap<>();
  // precinctRoundTallies is a map from precinct to roundTallies for that precinct
  private final Map<String, Map<Integer, Map<String, BigDecimal>>> precinctRoundTallies =
      new HashMap<>();
  // candidateToRoundEliminated is a map from candidate ID to round in which they were eliminated
  private final Map<String, Integer> candidateToRoundEliminated = new HashMap<>();
  // map from candidate ID to the round in which they won
  private final Map<String, Integer> winnerToRound = new HashMap<>();
  // tracks vote transfer summaries (usable by external visualizer software)
  private final TallyTransfers tallyTransfers = new TallyTransfers();
  private final Map<String, TallyTransfers> precinctTallyTransfers = new HashMap<>();
  // tracks residual surplus from multi-seat contest vote transfers
  private final Map<Integer, BigDecimal> roundToResidualSurplus = new HashMap<>();
  // precincts which may appear in the cast vote records
<<<<<<< HEAD
  private final Set<String> precinctNames = new HashSet<>();
=======
  private final Set<String> precinctIds = new HashSet<>();
>>>>>>> 50cc3bac
  // tracks the current round (and when tabulation is completed, the total number of rounds)
  private int currentRound = 0;
  // tracks required winning threshold
  private BigDecimal winningThreshold;

  Tabulator(List<CastVoteRecord> castVoteRecords, ContestConfig config) {
    this.castVoteRecords = castVoteRecords;
    this.candidateNames = config.getCandidateNames();
    this.config = config;

    for (CastVoteRecord cvr : castVoteRecords) {
<<<<<<< HEAD
      String precinctName = cvr.getPrecinct();
      if (precinctName != null) {
        precinctNames.add(precinctName);
=======
      String precinctId = cvr.getPrecinct();
      if (precinctId != null) {
        precinctIds.add(precinctId);
>>>>>>> 50cc3bac
      }
    }

    if (config.isTabulateByPrecinctEnabled()) {
      initPrecinctRoundTallies();
    }
  }

  // Utility function to "invert" the input roundTally map into a sorted map of tally
  // to List of candidate IDs. A list is used because multiple candidates may have the same tally.
  // This is used to determine when winners are selected and for running tiebreak logic.
  // param: roundTally input map of candidate ID to tally for a particular round
  // param candidatesToInclude: list of candidate IDs which may be included in the output.
  //   This filters out candidates when running a tiebreak tabulation which relies
  //   on the tied candidate's previous round totals to break the tie.
  // param: shouldLog is set to log to console and log file
  static SortedMap<BigDecimal, LinkedList<String>> buildTallyToCandidates(
      Map<String, BigDecimal> roundTally, Set<String> candidatesToInclude, boolean shouldLog) {
    SortedMap<BigDecimal, LinkedList<String>> tallyToCandidates = new TreeMap<>();
    // for each candidate record their vote total into the countToCandidates object
    for (String candidate : candidatesToInclude) {
      BigDecimal votes = roundTally.get(candidate);
      if (shouldLog) {
        Logger.info("Candidate \"%s\" got %s vote(s).", candidate, votes);
      }
      LinkedList<String> candidates =
          tallyToCandidates.computeIfAbsent(votes, k -> new LinkedList<>());
      candidates.add(candidate);
    }
    return tallyToCandidates;
  }

  // run the main tabulation routine to determine contest results
  // returns: set containing winner(s)
  Set<String> tabulate() throws TabulationAbortedException {
    if (config.needsRandomSeed()) {
      Random random = new Random(config.getRandomSeed());
      if (config.getTiebreakMode() == TiebreakMode.GENERATE_PERMUTATION) {
        // sort candidate permutation first for reproducibility
        Collections.sort(config.getCandidatePermutation());
        // every day I'm shuffling
        Collections.shuffle(config.getCandidatePermutation(), random);
      } else {
        Tiebreak.setRandom(random);
      }
    }

    logSummaryInfo();

    // Loop until we've found our winner(s), with a couple exceptions:
    // - If continueUntilTwoCandidatesRemain is true, we loop until only two
    // candidates remain even if we've already found our winner.
    // - If winnerElectionMode is "Bottoms-up using percentage threshold", we loop until all
    // remaining candidates have vote shares that meet or exceed that threshold.
    //
    // At each iteration, we'll either a. identify one or more
    // winners and transfer their votes to the remaining candidates (if we still need to find more
    // winners), or b. eliminate one or more candidates and gradually transfer votes to the
    // remaining candidates.
    while (shouldContinueTabulating()) {
      currentRound++;
      Logger.info("Round: %d", currentRound);

      // currentRoundCandidateToTally is a map of candidate ID to vote tally for the current round.
      // At each iteration of this loop that involves eliminating candidates, the eliminatedRound
      // object will gain entries.
      // Conversely, the currentRoundCandidateToTally object returned here will contain fewer
      // entries, each of which will have as many or more votes than they did in prior rounds.
      // Eventually the winner(s) will be chosen.
      Map<String, BigDecimal> currentRoundCandidateToTally = computeTalliesForRound(currentRound);
      roundTallies.put(currentRound, currentRoundCandidateToTally);
      roundToResidualSurplus.put(
          currentRound,
          currentRound == 1 ? BigDecimal.ZERO : roundToResidualSurplus.get(currentRound - 1));

      // The winning threshold in a standard multi-seat contest is based on the number of active
      // votes in the first round.
      // In a single-seat contest or in the special multi-seat bottoms-up threshold mode, it's based
      // on the number of active votes in the current round.
      if (currentRound == 1 || config.getNumberOfWinners() <= 1) {
        setWinningThreshold(currentRoundCandidateToTally, config.getMinimumVoteThreshold());
      }

      // "invert" map and look for winners
      SortedMap<BigDecimal, LinkedList<String>> currentRoundTallyToCandidates =
          buildTallyToCandidates(
              currentRoundCandidateToTally, currentRoundCandidateToTally.keySet(), true);
      List<String> winners =
          identifyWinners(currentRoundCandidateToTally, currentRoundTallyToCandidates);

      if (winners.size() > 0) {
        for (String winner : winners) {
          winnerToRound.put(winner, currentRound);
        }
        // In multi-seat contests, we always redistribute the surplus (if any) unless bottoms-up
        // is enabled.
        if (config.getNumberOfWinners() > 1 && !config.isMultiSeatBottomsUpUntilNWinnersEnabled()) {
          for (String winner : winners) {
            BigDecimal candidateVotes = currentRoundCandidateToTally.get(winner);
            // number that were surplus (beyond the required threshold)
            BigDecimal extraVotes = candidateVotes.subtract(winningThreshold);
            // fractional transfer percentage
            BigDecimal surplusFraction =
                extraVotes.signum() == 1
                    ? config.divide(extraVotes, candidateVotes)
                    : BigDecimal.ZERO;
            Logger.info(
                "Candidate \"%s\" was elected with a surplus fraction of %s.",
                winner, surplusFraction);
            for (CastVoteRecord cvr : castVoteRecords) {
              if (winner.equals(cvr.getCurrentRecipientOfVote())) {
                cvr.recordCurrentRecipientAsWinner(surplusFraction, config);
              }
            }
          }
        }
      } else if (winnerToRound.size() < config.getNumberOfWinners()
          || (config.isContinueUntilTwoCandidatesRemainEnabled()
          && candidateToRoundEliminated.size() < config.getNumCandidates() - 2)
          || config.isMultiSeatBottomsUpWithThresholdEnabled()) {
        // We need to make more eliminations if
        // a) we haven't found all the winners yet, or
        // b) we've found our winner, but we're continuing until we have only two candidates
        // c) not all remaining candidates meet the bottoms-up threshold

        List<String> eliminated;
        // Four mutually exclusive ways to eliminate candidates.
        // 1. Some races contain undeclared write-ins that should be dropped immediately.
        eliminated = dropUndeclaredWriteIns(currentRoundCandidateToTally);
        // 2. If there's a minimum vote threshold, drop all candidates below that threshold.
        if (eliminated.isEmpty()) {
          eliminated = dropCandidatesBelowThreshold(currentRoundTallyToCandidates);
          // One edge case: if everyone is below the threshold, we can't proceed. This would only
          // happen in the first or (if we drop undeclared write-ins first) second round.
          if (eliminated.size() == config.getNumDeclaredCandidates()) {
            Logger.severe("Tabulation can't proceed because all declared candidates are below "
                + "the minimum vote threshold.");
            throw new TabulationAbortedException(false);
          }
        }
        // 3. Otherwise, try batch elimination.
        if (eliminated.isEmpty()) {
          eliminated = doBatchElimination(currentRoundTallyToCandidates);
        }
        // 4. If we didn't do batch elimination, eliminate the remaining candidate with the lowest
        //    tally, breaking a tie if needed.
        if (eliminated.isEmpty()) {
          eliminated = doRegularElimination(currentRoundTallyToCandidates);
        }

        assert !eliminated.isEmpty();
        for (String loser : eliminated) {
          candidateToRoundEliminated.put(loser, currentRound);
        }
      }

      if (config.getNumberOfWinners() > 1) {
        updatePastWinnerTallies();
      }
    }
    return winnerToRound.keySet();
  }

  // log some basic info about the contest before starting tabulation
  private void logSummaryInfo() {
    Logger.info(
        "There are %d declared candidates for this contest:", config.getNumDeclaredCandidates());
    for (String candidate : candidateNames) {
      if (!candidate.equals(UNDECLARED_WRITE_IN_OUTPUT_LABEL)) {
        Logger.info(
            "%s%s",
            candidate, config.candidateIsExcluded(candidate) ? " (excluded from tabulation)" : "");
      }
    }

    if (config.getTiebreakMode() == TiebreakMode.GENERATE_PERMUTATION) {
      Logger.info("Randomly generated candidate permutation for tie-breaking:");
      for (String candidateId : config.getCandidatePermutation()) {
        Logger.info("%s", candidateId);
      }
    }
  }

  // function: updateWinnerTallies
  // purpose: Update the tally for the just-completed round to reflect the tallies for candidates
  // who won in a past round (in a multi-winner contest). We do this because the regular tally
  // logic only accumulates votes for continuing candidates (not past winners).
  // We do this computation once for each previous round winner to account for transfers. In
  // subsequent rounds, we can just copy the number from the previous round, since it won't change.
  private void updatePastWinnerTallies() {
    Map<String, BigDecimal> roundTally = roundTallies.get(currentRound);
    Map<String, BigDecimal> previousRoundTally = roundTallies.get(currentRound - 1);
    List<String> winnersToProcess = new LinkedList<>();
    Set<String> winnersRequiringComputation = new HashSet<>();
    for (var entry : winnerToRound.entrySet()) {
      // skip someone who won in the current round (we only care about previous round winners)
      if (entry.getValue() == currentRound) {
        continue;
      }
      winnersToProcess.add(entry.getKey());
      if (entry.getValue() == currentRound - 1) {
        winnersRequiringComputation.add(entry.getKey());
      }
    }

    // initialize or populate overall tally
    for (String winner : winnersToProcess) {
      roundTally.put(
          winner,
          winnersRequiringComputation.contains(winner)
              ? BigDecimal.ZERO
              : previousRoundTally.get(winner));
    }

    // initialize or populate precinct tallies
    if (config.isTabulateByPrecinctEnabled()) {
      // this is all the tallies for the given precinct
      for (var roundTalliesForPrecinct : precinctRoundTallies.values()) {
        // and this is the tally for the current round for the precinct
        Map<String, BigDecimal> roundTallyForPrecinct = roundTalliesForPrecinct.get(currentRound);
        for (String winner : winnersToProcess) {
          roundTallyForPrecinct.put(
              winner,
              winnersRequiringComputation.contains(winner)
                  ? BigDecimal.ZERO
                  : roundTalliesForPrecinct.get(currentRound - 1).get(winner));
        }
      }
    }

    // process all the CVRs if needed (i.e. if we have any winners from the previous round to
    // process)
    if (winnersRequiringComputation.size() > 0) {
      for (CastVoteRecord cvr : castVoteRecords) {
        // the record of winners who got partial votes from this CVR
        Map<String, BigDecimal> winnerToFractionalValue = cvr.getWinnerToFractionalValue();
        for (var entry : winnerToFractionalValue.entrySet()) {
          String winner = entry.getKey();
          if (!winnersRequiringComputation.contains(winner)) {
            continue;
          }
          BigDecimal fractionalTransferValue = entry.getValue();

          incrementTally(roundTally, fractionalTransferValue, winner);
          if (config.isTabulateByPrecinctEnabled() && cvr.getPrecinct() != null) {
            incrementTally(
                precinctRoundTallies.get(cvr.getPrecinct()).get(currentRound),
                fractionalTransferValue,
                winner);
          }
        }
      }

      // We need to handle residual surplus (fractional surplus that can't be transferred due to
      // rounding).
      // For each winner from the previous round, record the residual surplus and then update
      // the winner's new total to be exactly the winning threshold value.
      for (String winner : winnersRequiringComputation) {
        BigDecimal winnerTally = roundTally.get(winner);
        BigDecimal winnerResidual = winnerTally.subtract(winningThreshold);
        if (winnerResidual.signum() == 1) {
          Logger.info("%s had residual surplus of %s.", winner, winnerResidual);
          roundToResidualSurplus.put(
              currentRound, roundToResidualSurplus.get(currentRound).add(winnerResidual));
          roundTally.put(winner, winningThreshold);
          tallyTransfers.addTransfer(
              currentRound, winner, TallyTransfers.RESIDUAL_TARGET, winnerResidual);
        }
      }
    }
  }

  // determine and store the threshold to win
  private void setWinningThreshold(Map<String, BigDecimal> currentRoundCandidateToTally,
      BigDecimal minimumVoteThreshold) {
    BigDecimal currentRoundTotalVotes = BigDecimal.ZERO;
    for (BigDecimal numVotes : currentRoundCandidateToTally.values()) {
      currentRoundTotalVotes = currentRoundTotalVotes.add(numVotes);
    }

    if (config.isMultiSeatBottomsUpWithThresholdEnabled()) {
      winningThreshold =
          currentRoundTotalVotes.multiply(config.getMultiSeatBottomsUpPercentageThreshold());
    } else {
      // divisor for threshold is num winners + 1 (unless archaic Hare quota option is enabled, in
      // which case it's just num winners)
      BigDecimal divisor =
          new BigDecimal(
              config.isHareQuotaEnabled()
                  ? config.getNumberOfWinners()
                  : config.getNumberOfWinners() + 1);
      // If we use integers, we shouldn't use any decimal places.
      // Otherwise, we use the amount of decimal places specified by the user.
      int decimals =
          config.isNonIntegerWinningThresholdEnabled()
              ? config.getDecimalPlacesForVoteArithmetic()
              : 0;
      // Augend is the smallest unit compatible with our rounding.
      // If we are only using integers, augend is 1
      // augend = 10^(-1 * decimals)
      BigDecimal augend =
          BigDecimal.ONE.divide(BigDecimal.TEN.pow(decimals));
      if (config.isHareQuotaEnabled()) {
        // Rounding up simulates "greater than or equal to".
        // threshold = ceiling(votes / num_winners)
        winningThreshold =
            currentRoundTotalVotes.divide(divisor, decimals, java.math.RoundingMode.UP);
      } else {
        // Rounding down then adding augend simulates "greater than".
        // threshold = floor(votes / (numwinners + 1)) + augend
        winningThreshold =
            currentRoundTotalVotes.divide(divisor, decimals, java.math.RoundingMode.DOWN)
                .add(augend);
      }
    }

    // We can never set a winning threshold that's less than the minimum vote threshold specified in
    // the config.
    if (minimumVoteThreshold.signum() == 1
        && minimumVoteThreshold.compareTo(winningThreshold) == 1) {
      winningThreshold = minimumVoteThreshold;
    }

    Logger.info("Winning threshold set to %s.", winningThreshold);
  }

  // determine if we should continue tabulating based on how many winners have been
  // selected and if continueUntilTwoCandidatesRemain is true.
  private boolean shouldContinueTabulating() {
    boolean keepTabulating;
    int numEliminatedCandidates = candidateToRoundEliminated.size();
    int numWinnersDeclared = winnerToRound.size();
    if (currentRound >= config.getStopTabulationEarlyAfterRound()) {
      keepTabulating = false;
    } else if (config.isContinueUntilTwoCandidatesRemainEnabled()) {
      // Keep going if there are more than two candidates alive. Also make sure we tabulate one last
      // round after we've made our final elimination.
      keepTabulating = numEliminatedCandidates + numWinnersDeclared + 1 < config.getNumCandidates()
          || candidateToRoundEliminated.containsValue(currentRound);
    } else if (config.isMultiSeatBottomsUpWithThresholdEnabled()) {
      // in this mode, we're done as soon as we've declared any winners
      keepTabulating = numWinnersDeclared == 0;
    } else {
      // If there are more seats to fill, we should keep going, of course.
      // But also: if we've selected all the winners in a multi-seat contest, we should tabulate one
      // extra round in order to show the effect of redistributing the final surpluses... unless
      // bottoms-up is enabled, in which case we can stop as soon as we've declared the winners.
      keepTabulating = numWinnersDeclared < config.getNumberOfWinners()
          || (config.getNumberOfWinners() > 1
          && winnerToRound.containsValue(currentRound)
          && !config.isMultiSeatBottomsUpUntilNWinnersEnabled());
    }
    return keepTabulating;
  }

  // Handles continued tabulation after a winner has been chosen when
  // continueUntilTwoCandidatesRemain is true.
  private boolean isCandidateContinuing(String candidate) {
    CandidateStatus status = getCandidateStatus(candidate);
    return status == CandidateStatus.CONTINUING
        || (status == CandidateStatus.WINNER && config.isContinueUntilTwoCandidatesRemainEnabled());
  }

  // returns candidate status (continuing, eliminated or winner)
  private CandidateStatus getCandidateStatus(String candidate) {
    CandidateStatus status = CandidateStatus.CONTINUING;
    if (config.candidateIsExcluded(candidate)) {
      status = CandidateStatus.EXCLUDED;
    } else if (winnerToRound.containsKey(candidate)) {
      status = CandidateStatus.WINNER;
    } else if (candidateToRoundEliminated.containsKey(candidate)) {
      status = CandidateStatus.ELIMINATED;
    } else if (candidate.equals(EXPLICIT_OVERVOTE_LABEL)) {
      status = CandidateStatus.INVALID;
    }
    return status;
  }

  // determine if one or more winners have been identified in this round
  // param: currentRoundCandidateToTally map of candidate ID to their tally in a particular round
  // param: currentRoundTallyToCandidates map of tally to candidate ID(s) for a particular round
  // return: list of winning candidates in this round (if any)
  private List<String> identifyWinners(
      Map<String, BigDecimal> currentRoundCandidateToTally,
      SortedMap<BigDecimal, LinkedList<String>> currentRoundTallyToCandidates)
      throws TabulationAbortedException {
    List<String> selectedWinners = new LinkedList<>();

    if (config.isMultiSeatBottomsUpWithThresholdEnabled()) {
      // if everyone meets the threshold, select them all as winners
      boolean allMeet = true;
      for (BigDecimal tally : currentRoundCandidateToTally.values()) {
        if (tally.compareTo(winningThreshold) < 0) {
          allMeet = false;
          break;
        }
      }
      if (allMeet) {
        selectedWinners.addAll(currentRoundCandidateToTally.keySet());
      }
    } else {
      // We should only look for more winners if we haven't already filled all the seats.
      if (winnerToRound.size() < config.getNumberOfWinners()) {
        // If the number of continuing candidates equals the number of seats to fill, everyone wins.
        if (currentRoundCandidateToTally.size()
            == config.getNumberOfWinners() - winnerToRound.size()) {
          selectedWinners.addAll(currentRoundCandidateToTally.keySet());
        } else if (!config.isMultiSeatBottomsUpUntilNWinnersEnabled()) {
          selectWinners(currentRoundTallyToCandidates, selectedWinners);
        }
      }

      // Edge case: if we've identified multiple winners in this round, but we're only supposed to
      // elect one winner per round, pick the top vote-getter and defer the others to subsequent
      // rounds.
      if (config.isMultiSeatAllowOnlyOneWinnerPerRoundEnabled() && selectedWinners.size() > 1) {
        // currentRoundTallyToCandidates is sorted from low to high, so just look at the last key
        BigDecimal maxVotes = currentRoundTallyToCandidates.lastKey();
        selectedWinners = currentRoundTallyToCandidates.get(maxVotes);
        // But if there are multiple candidates tied for the max tally, we need to break the tie.
        if (selectedWinners.size() > 1) {
          Tiebreak tiebreak =
              new Tiebreak(
                  true,
                  selectedWinners,
                  config.getTiebreakMode(),
                  currentRound,
                  maxVotes,
                  roundTallies,
                  config.getCandidatePermutation());
          String winner = tiebreak.selectCandidate();
          // replace the list of tied candidates with our single tie-break winner
          selectedWinners = new LinkedList<>();
          selectedWinners.add(winner);
          Logger.info(
              "Candidate \"%s\" won a tie-breaker in round %d against %s. Each candidate had %s "
                  + "vote(s). %s",
              winner,
              currentRound,
              tiebreak.nonSelectedCandidateDescription(),
              maxVotes,
              tiebreak.getExplanation());
        }
      }
    }

    for (String winner : selectedWinners) {
      Logger.info(
          "Candidate \"%s\" was elected in round %d with %s votes.",
          winner, currentRound, currentRoundCandidateToTally.get(winner));
    }

    return selectedWinners;
  }

  private void selectWinners(SortedMap<BigDecimal,
      LinkedList<String>> currentRoundTallyToCandidates, List<String> selectedWinners) {
    // select all candidates which have equaled or exceeded the winning threshold and add them to
    // the selectedWinners List
    for (var entry : currentRoundTallyToCandidates.entrySet()) {
      if (entry.getKey().compareTo(winningThreshold) >= 0) {
        // we have winner(s)
        for (String candidate : entry.getValue()) {
          // The undeclared write-in placeholder can't win
          if (!candidate.equals(UNDECLARED_WRITE_IN_OUTPUT_LABEL)) {
            selectedWinners.add(candidate);
          }
        }
      }
    }
  }

  // function: dropUndeclaredWriteIns
  // purpose: eliminate all undeclared write in candidates
  // param: currentRoundCandidateToTally map of candidate IDs to their tally for a given round
  // returns: eliminated candidates
  private List<String> dropUndeclaredWriteIns(
      Map<String, BigDecimal> currentRoundCandidateToTally) {
    List<String> eliminated = new LinkedList<>();
    String label = UNDECLARED_WRITE_IN_OUTPUT_LABEL;
    if (currentRoundCandidateToTally.get(label) != null
        && currentRoundCandidateToTally.get(label).signum() == 1) {
      eliminated.add(label);
      Logger.info(
          "Eliminated candidate \"%s\" in round %d because it represents undeclared write-ins. It "
              + "had %s votes.",
          label, currentRound, currentRoundCandidateToTally.get(label));
    }
    return eliminated;
  }

  // eliminate all candidates below a certain tally threshold
  // param: currentRoundTallyToCandidates map of tally to candidate IDs for a given round
  // returns: eliminated candidates
  private List<String> dropCandidatesBelowThreshold(
      SortedMap<BigDecimal, LinkedList<String>> currentRoundTallyToCandidates) {
    List<String> eliminated = new LinkedList<>();
    // min threshold
    BigDecimal threshold = config.getMinimumVoteThreshold();
    if (threshold.signum() == 1
        && currentRoundTallyToCandidates.firstKey().compareTo(threshold) < 0) {
      for (var entry : currentRoundTallyToCandidates.entrySet()) {
        if (entry.getKey().compareTo(threshold) < 0) {
          for (String candidate : entry.getValue()) {
            eliminated.add(candidate);
            Logger.info(
                "Eliminated candidate \"%s\" in round %d because they only had %s vote(s), below "
                    + "the minimum threshold of %s.",
                candidate, currentRound, entry.getKey(), threshold);
          }
        } else {
          break;
        }
      }
    }
    return eliminated;
  }

  // eliminate all candidates who are mathematically unable to win
  // param: currentRoundTallyToCandidates map of tally to candidate IDs for a given round
  // returns: eliminated candidates
  private List<String> doBatchElimination(
      SortedMap<BigDecimal, LinkedList<String>> currentRoundTallyToCandidates) {
    List<String> eliminated = new LinkedList<>();
    if (config.isBatchEliminationEnabled()) {
      List<BatchElimination> batchEliminations = runBatchElimination(currentRoundTallyToCandidates);
      if (batchEliminations.size() > 1) {
        for (BatchElimination elimination : batchEliminations) {
          eliminated.add(elimination.candidateId);
          Logger.info(
              "Batch-eliminated candidate \"%s\" in round %d. The running total was %s vote(s) and "
                  + "the next-lowest count was %s vote(s).",
              elimination.candidateId,
              currentRound,
              elimination.runningTotal,
              elimination.nextLowestTally);
        }
      }
    }
    return eliminated;
  }

  // eliminate candidate with the lowest tally using tiebreak if necessary
  // param: currentRoundTallyToCandidates map of tally to candidate IDs for a given round
  // returns: eliminated candidates
  private List<String> doRegularElimination(
      SortedMap<BigDecimal, LinkedList<String>> currentRoundTallyToCandidates)
      throws TabulationAbortedException {
    List<String> eliminated = new LinkedList<>();
    String eliminatedCandidate;
    // lowest tally in this round
    BigDecimal minVotes = currentRoundTallyToCandidates.firstKey();
    // list of candidates receiving the lowest tally
    LinkedList<String> lastPlaceCandidates = currentRoundTallyToCandidates.get(minVotes);
    if (lastPlaceCandidates.size() > 1) {
      // there was a tie for last place
      // create new Tiebreak object to pick a loser
      Tiebreak tiebreak =
          new Tiebreak(
              false,
              lastPlaceCandidates,
              config.getTiebreakMode(),
              currentRound,
              minVotes,
              roundTallies,
              config.getCandidatePermutation());

      eliminatedCandidate = tiebreak.selectCandidate();
      Logger.info(
          "Candidate \"%s\" lost a tie-breaker in round %d against %s. Each candidate had %s "
              + "vote(s). %s",
          eliminatedCandidate,
          currentRound,
          tiebreak.nonSelectedCandidateDescription(),
          minVotes,
          tiebreak.getExplanation());
    } else {
      eliminatedCandidate = lastPlaceCandidates.getFirst();
      Logger.info(
          "Candidate \"%s\" was eliminated in round %d with %s vote(s).",
          eliminatedCandidate, currentRound, minVotes);
    }
    eliminated.add(eliminatedCandidate);
    return eliminated;
  }

  // create a ResultsWriter object with the tabulation results data and use it
  // to generate the results spreadsheets
  // param: timestamp string to use when creating output filenames
  void generateSummaryFiles(String timestamp) throws IOException {
    ResultsWriter writer =
        new ResultsWriter()
            .setNumRounds(currentRound)
            .setCandidatesToRoundEliminated(candidateToRoundEliminated)
            .setWinnerToRound(winnerToRound)
            .setContestConfig(config)
            .setTimestampString(timestamp)
            .setWinningThreshold(winningThreshold)
            .setPrecinctIds(precinctIds)
            .setRoundToResidualSurplus(roundToResidualSurplus);

    writer.generateOverallSummaryFiles(roundTallies, tallyTransfers, castVoteRecords.size());

    if (config.isTabulateByPrecinctEnabled()) {
      Map<String, Integer> numBallotsByPrecinct = new HashMap<>();
      for (CastVoteRecord cvr : castVoteRecords) {
        String precinct = cvr.getPrecinct();
        if (!isNullOrBlank(precinct)) {
          int currentTally = numBallotsByPrecinct.getOrDefault(precinct, 0);
          numBallotsByPrecinct.put(precinct, currentTally + 1);
        }
      }
      writer.generatePrecinctSummaryFiles(
          precinctRoundTallies, precinctTallyTransfers, numBallotsByPrecinct);
    }

    if (config.isGenerateCdfJsonEnabled()) {
      try {
        writer.generateCdfJson(castVoteRecords);
      } catch (RoundSnapshotDataMissingException exception) {
        Logger.severe(
            "CDF JSON generation failed due to missing snapshot for %s", exception.getCvrId());
      }
    }
  }

  // Function: runBatchElimination
  // Purpose: applies batch elimination logic to the input vote counts to remove multiple candidates
  //   in a single round if their vote counts are so low that they could not possibly end up winning
  //   Consider, after each round of voting, a candidate not eliminated could potentially receive
  //   ALL the votes from candidates who ARE eliminated, keeping them in the race and "leapfrogging"
  //   ahead of candidates who were leading them.
  //   In this algorithm we sum candidate vote totals (low to high) and find where this leapfrogging
  //   is impossible: that is, when the sum of all batch-eliminated candidates' votes fails to equal
  //   or exceed the next-lowest candidate vote total.
  //   One additional caveat when continueUntilTwoCandidatesRemain is true: make sure we don't
  //   batch-eliminate too many candidates and end up with just the winner.
  //
  // param: currentRoundTallyToCandidates map from vote tally to candidates with that tally
  // returns: list of BatchElimination objects, one for each batch-eliminated candidate
  private List<BatchElimination> runBatchElimination(
      SortedMap<BigDecimal, LinkedList<String>> currentRoundTallyToCandidates) {
    // The sum total of all vote counts examined. This must equal or exceed the next-lowest
    // candidate tally to prevent batch elimination.
    BigDecimal runningTotal = BigDecimal.ZERO;
    // Tracks candidates whose totals have been included in the runningTotal and thus are being
    // considered for batch elimination.
    List<String> candidatesSeen = new LinkedList<>();
    // Tracks candidates who have been batch-eliminated (to prevent duplicate eliminations).
    Set<String> candidatesEliminated = new HashSet<>();
    // BatchElimination objects contain contextual data that will be used by the tabulation to log
    // the batch elimination results.
    LinkedList<BatchElimination> eliminations = new LinkedList<>();
    // See the caveat above about continueUntilTwoCandidatesRemain. In this situation, we need to
    // remove the final set of candidates that we had added to the batch, so we hold onto
    // the previous version of the eliminations list whenever an iteration of the loop augments it.
    LinkedList<BatchElimination> previousEliminations = new LinkedList<>();

    // At each iteration, currentVoteTally is the next-lowest vote count received by one or more
    // candidate(s) in the current round.
    for (var entry : currentRoundTallyToCandidates.entrySet()) {
      BigDecimal currentVoteTally = entry.getKey();
      // a shallow copy is sufficient
      LinkedList<BatchElimination> newEliminations = new LinkedList<>(eliminations);
      // Test whether leapfrogging is possible.
      if (runningTotal.compareTo(currentVoteTally) < 0) {
        // Not possible, so eliminate everyone who has been seen and not eliminated yet.
        // candidate indexes over all seen candidates
        for (String candidate : candidatesSeen) {
          if (!candidatesEliminated.contains(candidate)) {
            candidatesEliminated.add(candidate);
            newEliminations.add(new BatchElimination(candidate, runningTotal, currentVoteTally));
          }
        }
      }
      // Add the candidates for the currentVoteTally to the seen list and accumulate their votes.
      // currentCandidates is all candidates receiving the current vote tally
      List<String> currentCandidates = entry.getValue();
      BigDecimal totalForThisRound =
          config.multiply(currentVoteTally, new BigDecimal(currentCandidates.size()));
      runningTotal = runningTotal.add(totalForThisRound);
      candidatesSeen.addAll(currentCandidates);
      if (newEliminations.size() > eliminations.size()) {
        previousEliminations = eliminations;
        eliminations = newEliminations;
      }
    }
    if (config.isContinueUntilTwoCandidatesRemainEnabled()
        && eliminations.size() + candidateToRoundEliminated.size()
        == config.getNumCandidates() - 1) {
      // See the caveat above about continueUntilTwoCandidatesRemain. In this situation, we need to
      // remove the final set of candidates that we had added to the elimination list.
      eliminations = previousEliminations;
    }
    return eliminations;
  }

  // purpose: determine if any overvote has occurred for this ranking set (from a CVR)
  // and if so return how to handle it based on the rule configuration in use
  // param: candidates all candidates this CVR contains at a particular rank
  // return: an OvervoteDecision enum to be applied to the CVR under consideration
  private OvervoteDecision getOvervoteDecision(CandidatesAtRanking candidates) {
    OvervoteDecision decision;
    OvervoteRule rule = config.getOvervoteRule();
    boolean explicitOvervote = candidates.contains(EXPLICIT_OVERVOTE_LABEL);
    if (explicitOvervote) {
      // we should never have the explicit overvote flag AND other candidates for a given ranking
      assert candidates.count() == 1;

      // if we have an explicit overvote, the only valid rules are exhaust immediately or
      // always skip. (this is enforced when we load the config also)
      assert rule == OvervoteRule.EXHAUST_IMMEDIATELY
          || rule == OvervoteRule.ALWAYS_SKIP_TO_NEXT_RANK;

      if (rule == OvervoteRule.EXHAUST_IMMEDIATELY) {
        decision = OvervoteDecision.EXHAUST;
      } else {
        decision = OvervoteDecision.SKIP_TO_NEXT_RANK;
      }
    } else if (candidates.count() <= 1) {
      // if undervote or one vote which is not the overvote label, then there is no overvote
      decision = OvervoteDecision.NONE;
    } else if (rule == OvervoteRule.EXHAUST_IMMEDIATELY) {
      decision = OvervoteDecision.EXHAUST;
    } else if (rule == OvervoteRule.ALWAYS_SKIP_TO_NEXT_RANK) {
      decision = OvervoteDecision.SKIP_TO_NEXT_RANK;
    } else {
      // if we got here, there are multiple candidates and our rule must be
      // EXHAUST_IF_MULTIPLE_CONTINUING, so the decision depends on how many are continuing

      // default is no overvote unless we encounter multiple continuing
      decision = OvervoteDecision.NONE;
      // keep track if we encounter a continuing candidate
      String continuingCandidate = null;
      for (String candidate : candidates) {
        if (isCandidateContinuing(candidate)) {
          if (continuingCandidate != null) { // at least two continuing
            decision = OvervoteDecision.EXHAUST;
            break;
          } else {
            continuingCandidate = candidate;
          }
        }
      }
    }

    return decision;
  }

  // recordSelectionForCastVoteRecord:
  //  set new recipient of cvr
  //  logs the results to audit log
  //  update tallyTransfers counts
  private void recordSelectionForCastVoteRecord(
      CastVoteRecord cvr, int currentRound,
      String selectedCandidate, String outcomeDescription) throws TabulationAbortedException {
    // update transfer counts (unless there's no value to transfer, which can happen if someone
    // wins with a tally that exactly matches the winning threshold)
    if (cvr.getFractionalTransferValue().signum() == 1) {
      tallyTransfers.addTransfer(
          currentRound,
          cvr.getCurrentRecipientOfVote(),
          selectedCandidate,
          cvr.getFractionalTransferValue());
      if (config.isTabulateByPrecinctEnabled()) {
        if (precinctNames.size() == 0) {
          Logger.severe("\"Tabulate by Precinct\" enabled, but CVRs don't list precincts.");
          throw new TabulationAbortedException(false);
        }

        String precinctName = cvr.getPrecinct();
        TallyTransfers precinctTallyTransfer = precinctTallyTransfers.get(precinctName);
        if (precinctTallyTransfer == null) {
          Logger.severe("Precinct \"%s\" is not among the %d known precincts.",
                  precinctName, precinctNames.size());
          throw new TabulationAbortedException(false);
        }
        precinctTallyTransfer.addTransfer(
                currentRound,
                cvr.getCurrentRecipientOfVote(),
                selectedCandidate,
                cvr.getFractionalTransferValue());
      }
    }

    cvr.setCurrentRecipientOfVote(selectedCandidate);
    if (selectedCandidate == null) {
      cvr.exhaust();
    }
    VoteOutcomeType outcomeType =
        selectedCandidate == null ? VoteOutcomeType.EXHAUSTED : VoteOutcomeType.COUNTED;
    cvr.logRoundOutcome(
        currentRound, outcomeType, outcomeDescription, cvr.getFractionalTransferValue());

    if (config.isGenerateCdfJsonEnabled()) {
      cvr.logCdfSnapshotData(currentRound);
    }
  }

  // purpose: perform tabulation on all cvrs to determine who they should count for in this round
  //  - exhaust cvrs if they should be exhausted for various reasons
  //  - assign cvrs to continuing candidates if they have been transferred or in the initial count
  // returns a map of candidate ID to vote tallies for this round
  private Map<String, BigDecimal> computeTalliesForRound(int currentRound)
          throws TabulationAbortedException {
    Map<String, BigDecimal> roundTally = getNewTally();
    Map<String, Map<String, BigDecimal>> roundTallyByPrecinct = new HashMap<>();
    if (config.isTabulateByPrecinctEnabled()) {
      for (String precinct : precinctRoundTallies.keySet()) {
        roundTallyByPrecinct.put(precinct, getNewTally());
      }
    }

    // Loop over ALL cast vote records to determine who they should count for in this round,
    // based on which candidates have already been eliminated and elected.
    // At each iteration a cvr will either:
    //  count for the same candidate it currently does
    //  count for a different candidate
    //  become exhausted
    //  remain exhausted
    for (CastVoteRecord cvr : castVoteRecords) {
      if (cvr.isExhausted()) {
        continue;
      }

      // check for current recipient continuing
      if (cvr.getCurrentRecipientOfVote() != null
          && isCandidateContinuing(cvr.getCurrentRecipientOfVote())) {
        // current candidate is continuing so rollover their vote into the current round
        incrementTallies(
            roundTally,
            cvr.getFractionalTransferValue(),
            cvr.getCurrentRecipientOfVote(),
            roundTallyByPrecinct,
            cvr.getPrecinct());
        continue;
      }

      // check for a CVR with no rankings at all
      if (cvr.candidateRankings.numRankings() == 0) {
        recordSelectionForCastVoteRecord(cvr, currentRound, null, "undervote");
      }

      // iterate through the rankings in this cvr from most to least preferred.
      // for each ranking:
      //  if it results in an overvote or undervote, exhaust the cvr
      //  if a selected candidate is continuing, count cvr for that candidate
      //  if no selected candidate is continuing, look at the next ranking
      //  if there are no more rankings, exhaust the cvr

      // lastRankSeen tracks the last rank in the current rankings set
      // This is used to determine how many skipped rankings occurred for undervotes.
      int lastRankSeen = 0;
      // candidatesSeen is set of candidates encountered while processing this CVR in this round
      // used to detect duplicate candidates if exhaustOnDuplicateCandidate is enabled
      Set<String> candidatesSeen = new HashSet<>();

      // selectedCandidate holds the new candidate selection if there is one
      String selectedCandidate = null;

      // iterate over all ranks in this cvr from most preferred to least
      for (Pair<Integer, CandidatesAtRanking> rankCandidatesPair : cvr.candidateRankings) {
        Integer rank = rankCandidatesPair.getKey();
        CandidatesAtRanking candidates = rankCandidatesPair.getValue();

        // check for undervote exhaustion
        if (config.getMaxSkippedRanksAllowed() != Integer.MAX_VALUE
            && (rank - lastRankSeen > config.getMaxSkippedRanksAllowed() + 1)) {
          recordSelectionForCastVoteRecord(cvr, currentRound, null, "undervote");
          break;
        }
        lastRankSeen = rank;

        // check for a duplicate candidate if enabled
        if (config.isExhaustOnDuplicateCandidateEnabled()) {
          String duplicateCandidate = null;
          for (String candidate : candidates) {
            if (candidatesSeen.contains(candidate)) {
              duplicateCandidate = candidate;
              break;
            }
            candidatesSeen.add(candidate);
          }
          // if duplicate was found exhaust cvr
          if (!isNullOrBlank(duplicateCandidate)) {
            recordSelectionForCastVoteRecord(
                cvr, currentRound, null, "duplicate candidate: " + duplicateCandidate);
            break;
          }
        }

        // check for an overvote
        OvervoteDecision overvoteDecision = getOvervoteDecision(candidates);
        if (overvoteDecision == OvervoteDecision.EXHAUST) {
          recordSelectionForCastVoteRecord(cvr, currentRound, null, "overvote");
          break;
        } else if (overvoteDecision == OvervoteDecision.SKIP_TO_NEXT_RANK) {
          if (rank == cvr.candidateRankings.maxRankingNumber()) {
            recordSelectionForCastVoteRecord(cvr, currentRound, null, "no continuing candidates");
          }
          continue;
        }

        // the current ranking is not an overvote or undervote
        // see if any ranked candidates are continuing

        for (String candidate : candidates) {
          String candidateName = config.getNameForCandidate(candidate);
          if (!isCandidateContinuing(candidateName)) {
            continue;
          }

          // we found a continuing candidate so this cvr counts for them
          selectedCandidate = candidateName;

          // transfer cvr to selected candidate
          recordSelectionForCastVoteRecord(cvr, currentRound, selectedCandidate, selectedCandidate);

          // If enabled, this will also update the roundTallyByPrecinct
          incrementTallies(
              roundTally,
              cvr.getFractionalTransferValue(),
              selectedCandidate,
              roundTallyByPrecinct,
              cvr.getPrecinct());

          // There can be at most one continuing candidate in candidates; if there were more than
          // one, we would have already flagged this as an overvote.
          break;
        }

        // if we found a continuing candidate stop looking through rankings
        if (selectedCandidate != null) {
          break;
        }

        // if this is the last ranking we are out of rankings and must exhaust this cvr
        // determine if the reason is skipping too many ranks, or no continuing candidates
        if (rank == cvr.candidateRankings.maxRankingNumber()) {
          if (config.getMaxSkippedRanksAllowed() != Integer.MAX_VALUE
              && config.getMaxRankingsAllowed() - rank > config.getMaxSkippedRanksAllowed()) {
            recordSelectionForCastVoteRecord(cvr, currentRound, null, "undervote");
          } else {
            recordSelectionForCastVoteRecord(cvr, currentRound, null, "no continuing candidates");
          }
        }
      } // end looping over the rankings within one ballot
    } // end looping over all ballots

    // Take the tallies for this round for each precinct and merge them into the main map tracking
    // the tallies by precinct.
    if (config.isTabulateByPrecinctEnabled()) {
      for (var entry : roundTallyByPrecinct.entrySet()) {
        Map<Integer, Map<String, BigDecimal>> roundTalliesForPrecinct =
            precinctRoundTallies.get(entry.getKey());
        roundTalliesForPrecinct.put(currentRound, entry.getValue());
      }
    }

    return roundTally;
  }

  // create a new initialized tally with all continuing candidates
  private Map<String, BigDecimal> getNewTally() {
    Map<String, BigDecimal> tally = new HashMap<>();
    for (String candidateName : candidateNames) {
      if (isCandidateContinuing(candidateName)) {
        tally.put(candidateName, BigDecimal.ZERO);
      }
    }
    return tally;
  }

  // add a vote (or fractional share of a vote) to a tally
  private void incrementTally(
      Map<String, BigDecimal> tally, BigDecimal fractionalTransferValue, String selectedCandidate) {
    BigDecimal currentTally = tally.get(selectedCandidate);
    BigDecimal newTally = currentTally.add(fractionalTransferValue);
    tally.put(selectedCandidate, newTally);
  }

  // transfer vote to round tally and (if valid) the precinct round tally
  private void incrementTallies(
      Map<String, BigDecimal> roundTally,
      BigDecimal fractionalTransferValue,
      String selectedCandidate,
      Map<String, Map<String, BigDecimal>> roundTallyByPrecinct,
      String precinct) {
    incrementTally(roundTally, fractionalTransferValue, selectedCandidate);
    if (config.isTabulateByPrecinctEnabled() && !isNullOrBlank(precinct)) {
      incrementTally(
          roundTallyByPrecinct.get(precinct), fractionalTransferValue, selectedCandidate);
    }
  }

  private void initPrecinctRoundTallies() {
    for (String precinctId : precinctIds) {
      precinctRoundTallies.put(precinctId, new HashMap<>());
      precinctTallyTransfers.put(precinctId, new TallyTransfers());
      assert !isNullOrBlank(precinctId);
    }
  }

  // OvervoteRule determines how overvotes are handled
  enum OvervoteRule {
    ALWAYS_SKIP_TO_NEXT_RANK("alwaysSkipToNextRank", OVERVOTE_RULE_ALWAYS_SKIP_TEXT),
    EXHAUST_IMMEDIATELY("exhaustImmediately", OVERVOTE_RULE_EXHAUST_IMMEDIATELY_TEXT),
    EXHAUST_IF_MULTIPLE_CONTINUING(
        "exhaustIfMultipleContinuing", OVERVOTE_RULE_EXHAUST_IF_MULTIPLE_TEXT),
    RULE_UNKNOWN("ruleUnknown", "Unknown rule");

    private final String internalLabel;
    private final String guiLabel;

    OvervoteRule(String internalLabel, String guiLabel) {
      this.internalLabel = internalLabel;
      this.guiLabel = guiLabel;
    }

    static OvervoteRule getByInternalLabel(String labelLookup) {
      return Arrays.stream(OvervoteRule.values())
          .filter(v -> v.internalLabel.equals(labelLookup))
          .findAny()
          .orElse(RULE_UNKNOWN);
    }

    @Override
    public String toString() {
      return guiLabel;
    }

    public String getInternalLabel() {
      return internalLabel;
    }
  }

  // OvervoteDecision is the result of applying an OvervoteRule to a CVR in a particular round
  enum OvervoteDecision {
    NONE,
    EXHAUST,
    SKIP_TO_NEXT_RANK,
  }

  // TiebreakMode determines how ties will be handled
  enum TiebreakMode {
    RANDOM("random", "Random"),
    INTERACTIVE("stopCountingAndAsk", "Stop counting and ask"),
    PREVIOUS_ROUND_COUNTS_THEN_RANDOM(
        "previousRoundCountsThenRandom", "Previous round counts (then random)"),
    PREVIOUS_ROUND_COUNTS_THEN_INTERACTIVE(
        "previousRoundCountsThenAsk", "Previous round counts (then stop counting and ask)"),
    USE_PERMUTATION_IN_CONFIG("useCandidateOrder", "Use candidate order in the config file"),
    GENERATE_PERMUTATION("generatePermutation", "Generate permutation"),
    MODE_UNKNOWN("modeUnknown", "Unknown mode");

    private final String internalLabel;
    private final String guiLabel;

    TiebreakMode(String internalLabel, String guiLabel) {
      this.internalLabel = internalLabel;
      this.guiLabel = guiLabel;
    }

    static TiebreakMode getByInternalLabel(String labelLookup) {
      return Arrays.stream(TiebreakMode.values())
          .filter(v -> v.internalLabel.equals(labelLookup))
          .findAny()
          .orElse(MODE_UNKNOWN);
    }

    @Override
    public String toString() {
      return guiLabel;
    }

    public String getInternalLabel() {
      return internalLabel;
    }
  }

  enum WinnerElectionMode {
    STANDARD_SINGLE_WINNER("singleWinnerMajority", "Single-winner majority determines winner"),
    MULTI_SEAT_ALLOW_ONLY_ONE_WINNER_PER_ROUND(
        "multiWinnerAllowOnlyOneWinnerPerRound", "Multi-winner allow only one winner per round"),
    MULTI_SEAT_ALLOW_MULTIPLE_WINNERS_PER_ROUND(
        "multiWinnerAllowMultipleWinnersPerRound", "Multi-winner allow multiple winners per round"),
    MULTI_SEAT_BOTTOMS_UP_UNTIL_N_WINNERS("bottomsUp", "Bottoms-up"),
    MULTI_SEAT_BOTTOMS_UP_USING_PERCENTAGE_THRESHOLD(
        "bottomsUpUsingPercentageThreshold", "Bottoms-up using percentage threshold"),
    MULTI_SEAT_SEQUENTIAL_WINNER_TAKES_ALL("multiPassIrv", "Multi-pass IRV"),
    MODE_UNKNOWN("modeUnknown", "Unknown mode");

    private final String internalLabel;
    private final String guiLabel;

    WinnerElectionMode(String internalLabel, String guiLabel) {
      this.internalLabel = internalLabel;
      this.guiLabel = guiLabel;
    }

    static WinnerElectionMode getByInternalLabel(String labelLookup) {
      return Arrays.stream(WinnerElectionMode.values())
          .filter(v -> v.internalLabel.equals(labelLookup))
          .findAny()
          .orElse(MODE_UNKNOWN);
    }

    @Override
    public String toString() {
      return guiLabel;
    }

    public String getInternalLabel() {
      return internalLabel;
    }
  }

  enum CandidateStatus {
    CONTINUING,
    WINNER,
    ELIMINATED,
    INVALID,
    EXCLUDED,
  }

  // container class used during batch elimination to store the results for later logging output
  static class BatchElimination {

    // the candidate eliminated
    final String candidateId;
    // how many total votes we'd seen at the step of batch elimination when we added this candidate
    final BigDecimal runningTotal;
    // next-lowest count total (validates that we were correctly batch-eliminated)
    final BigDecimal nextLowestTally;

    BatchElimination(String candidateId, BigDecimal runningTotal, BigDecimal nextLowestTally) {
      this.candidateId = candidateId;
      this.runningTotal = runningTotal;
      this.nextLowestTally = nextLowestTally;
    }
  }

  static class TabulationAbortedException extends Exception {

    final boolean cancelledByUser;

    TabulationAbortedException(boolean cancelledByUser) {
      this.cancelledByUser = cancelledByUser;
    }

    @Override
    public String getMessage() {
      return cancelledByUser
          ? "Tabulation was cancelled by the user!"
          : "Tabulation was cancelled due to a problem with the input data or config.";
    }
  }
}<|MERGE_RESOLUTION|>--- conflicted
+++ resolved
@@ -72,11 +72,7 @@
   // tracks residual surplus from multi-seat contest vote transfers
   private final Map<Integer, BigDecimal> roundToResidualSurplus = new HashMap<>();
   // precincts which may appear in the cast vote records
-<<<<<<< HEAD
-  private final Set<String> precinctNames = new HashSet<>();
-=======
   private final Set<String> precinctIds = new HashSet<>();
->>>>>>> 50cc3bac
   // tracks the current round (and when tabulation is completed, the total number of rounds)
   private int currentRound = 0;
   // tracks required winning threshold
@@ -88,15 +84,9 @@
     this.config = config;
 
     for (CastVoteRecord cvr : castVoteRecords) {
-<<<<<<< HEAD
-      String precinctName = cvr.getPrecinct();
-      if (precinctName != null) {
-        precinctNames.add(precinctName);
-=======
       String precinctId = cvr.getPrecinct();
       if (precinctId != null) {
         precinctIds.add(precinctId);
->>>>>>> 50cc3bac
       }
     }
 
