--- conflicted
+++ resolved
@@ -194,28 +194,7 @@
       CastVoteRecordReport cvrReport = xmlMapper.readValue(inputStream, CastVoteRecordReport.class);
       inputStream.close();
 
-<<<<<<< HEAD
       checkForEmptyFields(cvrReport);
-=======
-      // Some checks to provide nicer error messages.
-      // This is common with Unisyn's CDF CVR, which is not compatible with RCTab.
-      if (cvrReport.GpUnit == null) {
-        Logger.severe("Field \"GPUnit\" missing from CDF CVR file! "
-                + "This is common with older, unsupported formats.");
-        throw new CvrParseException();
-      }
-
-      // These fields are also required, but we are not aware of any standard format where
-      // they would be missing, so we group all these checks together.
-      if (cvrReport.CVR == null
-              || cvrReport.Election == null
-              || cvrReport.ReportGeneratingDeviceIds == null
-              || cvrReport.ReportingDevice == null
-              || cvrReport.Party == null) {
-        Logger.severe("Required fields are missing from CDF CVR file!");
-        throw new CvrParseException();
-      }
->>>>>>> f66de514
 
       // Parse static election data:
 
@@ -499,27 +478,18 @@
           }
           String candidateObjectId = (String) candidateIds.get(0);
           HashMap candidate = (HashMap) candidates.get(candidateObjectId);
-<<<<<<< HEAD
           if (candidate == null) {
             Logger.severe(
                     "Candidate ID \"%s\" in Contest Selection \"%s\" is not in the candidate list.",
                     candidateObjectId, contestSelectionId);
             throw new CvrParseException();
           }
-          candidateId = (String) candidate.get("Name");
-          if (candidateId.equals(overvoteLabel)) {
-            candidateId = Tabulator.EXPLICIT_OVERVOTE_LABEL;
-          } else if (!this.config.getCandidateCodeList().contains(candidateId)) {
-            Logger.severe("Unrecognized candidate found in CVR: %s", candidateId);
-            unrecognizedCandidateCounts.merge(candidateId, 1, Integer::sum);
-=======
           candidateName = (String) candidate.get("Name");
           if (candidateName.equals(overvoteLabel)) {
             candidateName = Tabulator.EXPLICIT_OVERVOTE_LABEL;
           } else if (this.config.getNameForCandidate(candidateName) == null) {
             Logger.severe("Unrecognized candidate found in CVR: %s", candidateName);
             unrecognizedCandidateCounts.merge(candidateName, 1, Integer::sum);
->>>>>>> f66de514
           }
         }
 
