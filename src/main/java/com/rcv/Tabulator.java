--- conflicted
+++ resolved
@@ -748,13 +748,6 @@
           cvr.exhaust();
           cvr.logRoundOutcome(currentRound, VoteOutcomeType.EXHAUSTED, "overvote", null);
           break;
-<<<<<<< HEAD
-        } else if (overvoteDecision == OvervoteDecision.IGNORE) {
-          // description of the overvote decision
-          cvr.logRoundOutcome(currentRound, VoteOutcomeType.IGNORED, "overvote", null);
-          break;
-=======
->>>>>>> 007c1b88
         } else if (overvoteDecision == OvervoteDecision.SKIP_TO_NEXT_RANK) {
           continue;
         }
