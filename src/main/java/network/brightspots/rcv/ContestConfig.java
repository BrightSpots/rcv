--- conflicted
+++ resolved
@@ -716,21 +716,10 @@
         }
 
         if (getNumberOfWinners() > 1) {
-<<<<<<< HEAD
-          if (isContinueUntilTwoCandidatesRemainEnabled()) {
-            validationErrors.add(
-                ValidationError.RULES_CONTINUE_UNTIL_TWO_CANDIDATES_REMAIN_TRUE_FOR_MULTI_SEAT);
-            Logger.severe(
-                "continueUntilTwoCandidatesRemain can't be true in a multi-seat contest!");
-          }
-
-          if (isBatchEliminationEnabled()) {
-            validationErrors.add(ValidationError.RULES_BATCH_ELIMINATION_TRUE_FOR_MULTI_SEAT);
-            Logger.severe("batchElimination can't be true in a multi-seat contest!");
-=======
           if (winnerMode != WinnerElectionMode.MULTI_SEAT_SEQUENTIAL_WINNER_TAKES_ALL) {
             if (isContinueUntilTwoCandidatesRemainEnabled()) {
-              isValid = false;
+              validationErrors.add(
+                  ValidationError.RULES_CONTINUE_UNTIL_TWO_CANDIDATES_REMAIN_TRUE_FOR_MULTI_SEAT);
               Logger.severe(
                   "continueUntilTwoCandidatesRemain can't be true in a multi-seat contest unless "
                       + "the winner election mode is multi-pass IRV!"
@@ -738,20 +727,19 @@
             }
 
             if (isBatchEliminationEnabled()) {
-              isValid = false;
+              validationErrors.add(ValidationError.RULES_BATCH_ELIMINATION_TRUE_FOR_MULTI_SEAT);
               Logger.severe(
                   "batchElimination can't be true in a multi-seat contest unless the "
                       + "winner election mode is multi-pass IRV!"
               );
             }
->>>>>>> a19ba37a
-          }
-        } else { // numberOfWinners == 1
-          if (!isSingleWinnerEnabled()) {
-            validationErrors.add(
-                ValidationError.RULES_WINNER_ELECTION_MODE_INVALID_FOR_SINGLE_SEAT);
-            Logger.severe(
-                "winnerElectionMode can't be \"%s\" in a single-seat contest!", winnerMode);
+          } else { // numberOfWinners == 1
+            if (!isSingleWinnerEnabled()) {
+              validationErrors.add(
+                  ValidationError.RULES_WINNER_ELECTION_MODE_INVALID_FOR_SINGLE_SEAT);
+              Logger.severe(
+                  "winnerElectionMode can't be \"%s\" in a single-seat contest!", winnerMode);
+            }
           }
         }
       } else { // numberOfWinners == 0
