/*
 * RCTab
 * Copyright (c) 2017-2023 Bright Spots Developers.
 *
 * This Source Code Form is subject to the terms of the Mozilla Public
 * License, v. 2.0. If a copy of the MPL was not distributed with this
 * file, You can obtain one at https://mozilla.org/MPL/2.0/.
 */

/*
 * Purpose: RawContestConfig defines the data model used for a contest configuration.  It is used
 * by JsonParser with Jackson to map JSON configuration files to Java objects and back to disk.
 * Design: Simple container classes with Jackson annotations.
 * Conditions: During config load, save, or validation from the GUI, tabulation, and conversion.
 * Version history: see https://github.com/BrightSpots/rcv.
 */

package network.brightspots.rcv;

import static network.brightspots.rcv.Utils.isNullOrBlank;

import com.fasterxml.jackson.annotation.JsonIgnoreProperties;
import com.fasterxml.jackson.annotation.JsonInclude;
import java.util.ArrayList;
import java.util.List;
import java.util.stream.Stream;
import javafx.beans.property.SimpleBooleanProperty;
import javafx.beans.property.SimpleListProperty;
import javafx.beans.property.SimpleStringProperty;
import javafx.collections.FXCollections;
import javafx.collections.ObservableList;

/** Contest configuration that can be serialized and deserialized. */
@SuppressWarnings("WeakerAccess")
@JsonIgnoreProperties(ignoreUnknown = true)
public class RawContestConfig {

  public String tabulatorVersion;
  public OutputSettings outputSettings;
  public List<CvrSource> cvrFileSources;
  public List<Candidate> candidates;
  public ContestRules rules;

  RawContestConfig() {}

  /** Output settings that can be serialized and deserialized. */
  @JsonIgnoreProperties(ignoreUnknown = true)
  @JsonInclude(JsonInclude.Include.NON_NULL)
  public static class OutputSettings {

    public String contestName;
    public String outputDirectory;
    public String contestDate;
    public String contestJurisdiction;
    public String contestOffice;
    public boolean tabulateByPrecinct;
    public boolean generateCdfJson;
  }

  /**
   * Source cast vote record file that can be serialized and deserialized.
   *
   * <p>All indexes are 1-based.
   */
  @JsonIgnoreProperties(ignoreUnknown = true)
  @JsonInclude(JsonInclude.Include.NON_NULL)
  public static class CvrSource {

<<<<<<< HEAD
    private final SimpleStringProperty filePath = new SimpleStringProperty();
    private final SimpleStringProperty contestId = new SimpleStringProperty();
    private final SimpleStringProperty firstVoteColumnIndex = new SimpleStringProperty();
    private final SimpleStringProperty firstVoteRowIndex = new SimpleStringProperty();
    private final SimpleStringProperty idColumnIndex = new SimpleStringProperty();
    private final SimpleStringProperty precinctColumnIndex = new SimpleStringProperty();
    private final SimpleStringProperty overvoteDelimiter = new SimpleStringProperty();
    private final SimpleStringProperty provider = new SimpleStringProperty();
    private final SimpleStringProperty overvoteLabel = new SimpleStringProperty();
    private final SimpleStringProperty undervoteLabel = new SimpleStringProperty();
    private final SimpleStringProperty undeclaredWriteInLabel = new SimpleStringProperty();
    private final SimpleBooleanProperty treatBlankAsUndeclaredWriteIn = new SimpleBooleanProperty();

    CvrSource() {}
=======
    private SimpleStringProperty filePath = new SimpleStringProperty();
    private SimpleStringProperty contestId = new SimpleStringProperty();
    private SimpleStringProperty firstVoteColumnIndex = new SimpleStringProperty();
    private SimpleStringProperty firstVoteRowIndex = new SimpleStringProperty();
    private SimpleStringProperty idColumnIndex = new SimpleStringProperty();
    private SimpleStringProperty precinctColumnIndex = new SimpleStringProperty();
    private SimpleStringProperty overvoteDelimiter = new SimpleStringProperty();
    private SimpleStringProperty provider = new SimpleStringProperty();
    private SimpleStringProperty overvoteLabel = new SimpleStringProperty();
    private SimpleStringProperty skippedRankLabel = new SimpleStringProperty();
    private SimpleStringProperty undeclaredWriteInLabel = new SimpleStringProperty();
    private SimpleBooleanProperty treatBlankAsUndeclaredWriteIn = new SimpleBooleanProperty();

    // Deprecated fields
    private String undervoteLabel;

    CvrSource() {
    }
>>>>>>> 9c71d656

    CvrSource(
        String filePath,
        String firstVoteColumnIndex,
        String firstVoteRowIndex,
        String idColumnIndex,
        String precinctColumnIndex,
        String overvoteDelimiter,
        String provider,
        String contestId,
        String overvoteLabel,
        String skippedRankLabel,
        String undeclaredWriteInLabel,
        boolean treatBlankAsUndeclaredWriteIn) {
      this.filePath.set(filePath);
      this.firstVoteColumnIndex.set(firstVoteColumnIndex);
      this.firstVoteRowIndex.set(firstVoteRowIndex);
      this.idColumnIndex.set(idColumnIndex);
      this.precinctColumnIndex.set(precinctColumnIndex);
      this.overvoteDelimiter.set(overvoteDelimiter);
      this.provider.set(provider);
      this.contestId.set(contestId);
      this.overvoteLabel.set(overvoteLabel);
      this.skippedRankLabel.set(skippedRankLabel);
      this.undeclaredWriteInLabel.set(undeclaredWriteInLabel);
      this.treatBlankAsUndeclaredWriteIn.set(treatBlankAsUndeclaredWriteIn);
    }

    public String getFilePath() {
      return filePath.get();
    }

    public void setFilePath(String filePath) {
      this.filePath.set(filePath);
    }

    public String getContestId() {
      return contestId.get();
    }

    public void setContestId(String contestId) {
      this.contestId.set(contestId);
    }

    public String getFirstVoteColumnIndex() {
      return firstVoteColumnIndex.get();
    }

    public void setFirstVoteColumnIndex(String firstVoteColumnIndex) {
      this.firstVoteColumnIndex.set(firstVoteColumnIndex);
    }

    public String getFirstVoteRowIndex() {
      return firstVoteRowIndex.get();
    }

    public void setFirstVoteRowIndex(String firstVoteRowIndex) {
      this.firstVoteRowIndex.set(firstVoteRowIndex);
    }

    public String getIdColumnIndex() {
      return idColumnIndex.get();
    }

    public void setIdColumnIndex(String idColumnIndex) {
      this.idColumnIndex.set(idColumnIndex);
    }

    public String getPrecinctColumnIndex() {
      return precinctColumnIndex.get();
    }

    public void setPrecinctColumnIndex(String precinctColumnIndex) {
      this.precinctColumnIndex.set(precinctColumnIndex);
    }

    public String getOvervoteDelimiter() {
      return overvoteDelimiter.get();
    }

    public void setOvervoteDelimiter(String overvoteDelimiter) {
      this.overvoteDelimiter.set(overvoteDelimiter);
    }

    public String getProvider() {
      return provider.get();
    }

    /** Set the provider by its GUI label. */
    public void setProvider(String providerString) {
      // First, try to get the provider by its public name
      ContestConfig.Provider provider = ContestConfig.Provider.getByInternalLabel(providerString);

      this.provider.set(provider.getInternalLabel());
    }

    public String getOvervoteLabel() {
      return overvoteLabel.get();
    }

    public void setOvervoteLabel(String overvoteLabel) {
      this.overvoteLabel.set(overvoteLabel);
    }

    public String getSkippedRankLabel() {
      return skippedRankLabel.get();
    }

    public void setSkippedRankLabel(String skippedRankLabel) {
      this.skippedRankLabel.set(skippedRankLabel);
    }

    public String getUndeclaredWriteInLabel() {
      return undeclaredWriteInLabel.get();
    }

    public void setUndeclaredWriteInLabel(String undeclaredWriteInLabel) {
      this.undeclaredWriteInLabel.set(undeclaredWriteInLabel);
    }

    public boolean getTreatBlankAsUndeclaredWriteIn() {
      return treatBlankAsUndeclaredWriteIn.get();
    }

    public void setTreatBlankAsUndeclaredWriteIn(Boolean treatBlankAsUndeclaredWriteIn) {
      this.treatBlankAsUndeclaredWriteIn.set(treatBlankAsUndeclaredWriteIn);
    }

    /**
     * The following properties might be marked as unused by an IDE, but are necessary to save edits
     * to a cell. See PropertyValueFactory.
     */
    public SimpleStringProperty filePathProperty() {
      return filePath;
    }

    public SimpleStringProperty contestIdProperty() {
      return contestId;
    }

    public SimpleStringProperty firstVoteColumnIndexProperty() {
      return firstVoteColumnIndex;
    }

    public SimpleStringProperty firstVoteRowIndexProperty() {
      return firstVoteRowIndex;
    }

    public SimpleStringProperty idColumnIndexProperty() {
      return idColumnIndex;
    }

    public SimpleStringProperty precinctColumnIndexProperty() {
      return precinctColumnIndex;
    }

    public SimpleStringProperty overvoteDelimiterProperty() {
      return overvoteDelimiter;
    }

    public SimpleStringProperty providerProperty() {
      return provider;
    }

    public SimpleStringProperty overvoteLabelProperty() {
      return overvoteLabel;
    }

    public SimpleStringProperty skippedRankLabelProperty() {
      return skippedRankLabel;
    }

    public SimpleStringProperty undeclaredWriteInLabelProperty() {
      return undeclaredWriteInLabel;
    }

    public SimpleBooleanProperty treatBlankAsUndeclaredWriteInProperty() {
      return treatBlankAsUndeclaredWriteIn;
    }

    // Deprecated fields
    public String getUndervoteLabel() {
      return undervoteLabel;
    }
  }

  /** Contest candidate data that can be serialized and deserialized. */
  @JsonIgnoreProperties(
      ignoreUnknown = true,
      value = {"observableAliases"})
  @JsonInclude(JsonInclude.Include.NON_NULL)
  public static class Candidate {
    private final SimpleStringProperty name = new SimpleStringProperty();
    private final SimpleBooleanProperty excluded = new SimpleBooleanProperty();
    // The actual list of aliases, observable by the UI
    private final ObservableList<String> observableAliases = FXCollections.observableArrayList();
    // A property that wraps the observable list, so that it can be serialized
    private final SimpleListProperty<String> aliases = new SimpleListProperty<>(observableAliases);

    Candidate() {}

    Candidate(String name, String newlineSeparatedAliases, boolean excluded) {
      this.name.setValue(name);
      this.excluded.setValue(excluded);

      if (newlineSeparatedAliases != null) {
        // Split by newline, and also trim whitespace
        this.aliases.setAll(Utils.splitByNewline(newlineSeparatedAliases));
      }
    }

    public String getName() {
      return name.getValue();
    }

    public void setName(String name) {
      this.name.setValue(name);
    }

    public List<String> getAliases() {
      return List.copyOf(aliases);
    }

    public void setAliases(List<String> aliases) {
      this.aliases.setAll(aliases);
    }

    public boolean getExcluded() {
      return excluded.getValue();
    }

    public void setExcluded(Boolean excluded) {
      this.excluded.setValue(excluded);
    }

    // This is deprecated and replaced by aliases, but we need to leave it in place
    // here for the purpose of supporting automatic migration from older config versions.
    private void setCode(String code) {
      if (code != null && !code.isEmpty()) {
        this.aliases.add(code);
      }
    }

    /**
     * A stream of all aliases (which is guaranteed to be unique) and the candidate name (which is
     * not guaranteed to be unique, i.e. it may exist in the list twice)
     *
     * @return a stream containing the candidate name and all aliases, with no null elements
     */
    public Stream<String> createStreamOfNameAndAllAliases() {
      List<String> otherNames = new ArrayList<>();
      if (!isNullOrBlank(getName())) {
        otherNames.add(getName());
      }

      return Stream.concat(this.aliases.stream(), otherNames.stream());
    }

    /** Removes whitespace around all name and alias strings. */
    public void trimNameAndAllAliases() {
      if (name != null) {
        name.setValue(getName().trim());
      }
      if (aliases != null) {
        aliases.replaceAll(String::trim);
      }
    }

    /**
     * The following properties might be marked as unused by an IDE, but are necessary to save edits
     * to a cell. See PropertyValueFactory.
     */
    public SimpleStringProperty nameProperty() {
      return name;
    }

    public SimpleListProperty<String> aliasesProperty() {
      return aliases;
    }

    public SimpleBooleanProperty excludedProperty() {
      return excluded;
    }
  }

  /** Contest rules necessary for tabulation that can be serialized and deserialized. */
  @SuppressWarnings({"unused", "RedundantSuppression"})
  @JsonIgnoreProperties(ignoreUnknown = true)
  @JsonInclude(JsonInclude.Include.NON_NULL)
  public static class ContestRules {

    public String tiebreakMode;
    public String overvoteRule;
    public String winnerElectionMode;
    public String randomSeed;
    public String numberOfWinners;
    public String multiSeatBottomsUpPercentageThreshold;
    public String decimalPlacesForVoteArithmetic;
    public String minimumVoteThreshold;
    public String maxSkippedRanksAllowed;
    public String maxRankingsAllowed;
    public boolean nonIntegerWinningThreshold;
    public boolean doesFirstRoundDetermineThreshold;
    public boolean hareQuota;
    public boolean batchElimination;
    public boolean continueUntilTwoCandidatesRemain;
    public String stopTabulationEarlyAfterRound;
    public boolean exhaustOnDuplicateCandidate;
    public String rulesDescription;

    // These are deprecated (moved to individual CVRs), but we need to leave them in place here for
    // the purpose of supporting automatic migration from older config versions.
    public boolean treatBlankAsUndeclaredWriteIn;
    public String overvoteLabel;
    public String undervoteLabel;
    public String undeclaredWriteInLabel;
  }
}<|MERGE_RESOLUTION|>--- conflicted
+++ resolved
@@ -66,7 +66,6 @@
   @JsonInclude(JsonInclude.Include.NON_NULL)
   public static class CvrSource {
 
-<<<<<<< HEAD
     private final SimpleStringProperty filePath = new SimpleStringProperty();
     private final SimpleStringProperty contestId = new SimpleStringProperty();
     private final SimpleStringProperty firstVoteColumnIndex = new SimpleStringProperty();
@@ -76,31 +75,15 @@
     private final SimpleStringProperty overvoteDelimiter = new SimpleStringProperty();
     private final SimpleStringProperty provider = new SimpleStringProperty();
     private final SimpleStringProperty overvoteLabel = new SimpleStringProperty();
-    private final SimpleStringProperty undervoteLabel = new SimpleStringProperty();
+    private final SimpleStringProperty skippedRankLabel = new SimpleStringProperty();
     private final SimpleStringProperty undeclaredWriteInLabel = new SimpleStringProperty();
     private final SimpleBooleanProperty treatBlankAsUndeclaredWriteIn = new SimpleBooleanProperty();
 
-    CvrSource() {}
-=======
-    private SimpleStringProperty filePath = new SimpleStringProperty();
-    private SimpleStringProperty contestId = new SimpleStringProperty();
-    private SimpleStringProperty firstVoteColumnIndex = new SimpleStringProperty();
-    private SimpleStringProperty firstVoteRowIndex = new SimpleStringProperty();
-    private SimpleStringProperty idColumnIndex = new SimpleStringProperty();
-    private SimpleStringProperty precinctColumnIndex = new SimpleStringProperty();
-    private SimpleStringProperty overvoteDelimiter = new SimpleStringProperty();
-    private SimpleStringProperty provider = new SimpleStringProperty();
-    private SimpleStringProperty overvoteLabel = new SimpleStringProperty();
-    private SimpleStringProperty skippedRankLabel = new SimpleStringProperty();
-    private SimpleStringProperty undeclaredWriteInLabel = new SimpleStringProperty();
-    private SimpleBooleanProperty treatBlankAsUndeclaredWriteIn = new SimpleBooleanProperty();
-
     // Deprecated fields
     private String undervoteLabel;
 
     CvrSource() {
     }
->>>>>>> 9c71d656
 
     CvrSource(
         String filePath,
