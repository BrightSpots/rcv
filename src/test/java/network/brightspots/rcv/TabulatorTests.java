/*
 * RCTab
 * Copyright (c) 2017-2023 Bright Spots Developers.
 *
 * This Source Code Form is subject to the terms of the Mozilla Public
 * License, v. 2.0. If a copy of the MPL was not distributed with this
 * file, You can obtain one at https://mozilla.org/MPL/2.0/.
 */

/*
 * Purpose: These regression tests run various tabulations and compare the generated results to
 * expected results.
 * Design: Passing these tests ensures that changes to code have not altered the results of the
 * tabulation.
 * Conditions: During automated testing.
 * Version history: see https://github.com/BrightSpots/rcv.
 */

package network.brightspots.rcv;

import static java.nio.charset.StandardCharsets.UTF_8;
import static org.junit.jupiter.api.Assertions.assertEquals;
import static org.junit.jupiter.api.Assertions.assertFalse;
import static org.junit.jupiter.api.Assertions.assertNotNull;
import static org.junit.jupiter.api.Assertions.assertNull;
import static org.junit.jupiter.api.Assertions.assertTrue;
import static org.junit.jupiter.api.Assertions.fail;

import com.fasterxml.jackson.core.type.TypeReference;
import com.fasterxml.jackson.databind.ObjectMapper;
import java.io.BufferedReader;
import java.io.File;
import java.io.FileNotFoundException;
import java.io.FileReader;
import java.io.IOException;
import java.nio.file.Files;
import java.nio.file.Path;
import java.nio.file.Paths;
import java.util.HashMap;
import java.util.List;
import java.util.Map;
import network.brightspots.rcv.OutputWriter.OutputFileIdentifiers;
import network.brightspots.rcv.OutputWriter.OutputType;
import network.brightspots.rcv.Tabulator.TabulationAbortedException;
import org.junit.jupiter.api.BeforeAll;
import org.junit.jupiter.api.DisplayName;
import org.junit.jupiter.api.Test;

class TabulatorTests {

  // folder where we store test inputs
  private static final String TEST_ASSET_FOLDER =
      "src/test/resources/network/brightspots/rcv/test_data";
  // limit log output to avoid spam
  private static final Integer MAX_LOG_ERRORS = 10;

  // compare file contents line by line to identify differences
  private static boolean fileCompare(String path1, String path2) {
    return path1.endsWith(".json") && path2.endsWith(".json")
        ? fileCompareJson(path1, path2)
        : fileCompareLineByLine(path1, path2);
  }

  private static boolean fileCompareJson(String path1, String path2) {
    ObjectMapper mapper = new ObjectMapper();
    boolean succeeded;
    List<String> keysToIgnore = List.of("GeneratedDate");
    try {
      TypeReference<HashMap<String, Object>> type = new TypeReference<>() {};
      HashMap<String, Object> map1 = mapper.readValue(new File(path1), type);
      HashMap<String, Object> map2 = mapper.readValue(new File(path2), type);

      succeeded = compareMaps(map1, map2, keysToIgnore);
    } catch (IOException e) {
      Logger.severe("Error parsing JSON file: " + e.getMessage());
      succeeded = false;
    }

    return succeeded;
  }

  private static boolean compareMaps(
      Map<String, Object> map1, Map<String, Object> map2, List<String> keysToIgnore) {
    boolean areEqual = true;
    if (map1.size() != map2.size()) {
      areEqual = false;
    } else {
      for (Map.Entry<String, Object> entry : map1.entrySet()) {
        String key = entry.getKey();
        Object value1 = entry.getValue();
        Object value2 = map2.get(key);

        if (keysToIgnore.contains(key)) {
          continue;
        }

        if (value1 instanceof Map && value2 instanceof Map) {
          if (!compareMaps(
              (Map<String, Object>) value1, (Map<String, Object>) value2, keysToIgnore)) {
            Logger.severe("Maps at key %s are not equal (%s != %s)", key, value1, value2);
            areEqual = false;
            break;
          }
        } else if (value1 instanceof List && value2 instanceof List) {
          if (!compareLists((List<Object>) value1, (List<Object>) value2, keysToIgnore)) {
            Logger.severe("Lists at key %s are not equal (%s != %s)", key, value1, value2);
            areEqual = false;
            break;
          }
        } else if (!value1.equals(value2)) {
          Logger.severe("Values at key %s are not equal (%s != %s)", key, value1, value2);
          areEqual = false;
          break;
        }
      }
    }

    return areEqual;
  }

  private static boolean compareLists(
      List<Object> value1, List<Object> value2, List<String> keysToIgnoreForMaps) {
    boolean areEqual = true;
    if (value1.size() != value2.size()) {
      areEqual = false;
    } else {
      for (int i = 0; i < value1.size(); i++) {
        Object item1 = value1.get(i);
        Object item2 = value2.get(i);

        if (item1 instanceof Map && item2 instanceof Map) {
          if (!compareMaps(
              (Map<String, Object>) item1, (Map<String, Object>) item2, keysToIgnoreForMaps)) {
            areEqual = false;
            break;
          }
        } else if (item1 instanceof List && item2 instanceof List) {
          if (!compareLists((List<Object>) item1, (List<Object>) item2, keysToIgnoreForMaps)) {
            areEqual = false;
            break;
          }
        } else if (!item1.equals(item2)) {
          areEqual = false;
          break;
        }
      }
    }

    return areEqual;
  }

  private static boolean fileCompareLineByLine(String path1, String path2) {
    boolean result = true;
    try (BufferedReader br1 = new BufferedReader(new FileReader(path1, UTF_8));
        BufferedReader br2 = new BufferedReader(new FileReader(path2, UTF_8))) {
      int currentLine = 1;
      int errorCount = 0;

      // loop until EOF
      while (true) {
        String line1 = br1.readLine();
        String line2 = br2.readLine();
        if (line1 == null && line2 == null) {
          break;
        } else if (line1 == null || line2 == null) {
          Logger.severe("Files are unequal lengths!");
          result = false;
          break;
        }
        // both files have content so compare it
        // ignore differences in date as that is expected
        if (!(line1.contains("GeneratedDate") && line2.contains("GeneratedDate"))
            && !line1.equals(line2)) {
          errorCount++;
          result = false;
          Logger.severe("Files are not equal (line %d):\n%s\n%s", currentLine, line1, line2);
          if (errorCount >= MAX_LOG_ERRORS) {
            break;
          }
        }
        currentLine++;
      }
    } catch (FileNotFoundException exception) {
      Logger.severe("File not found!\n%s", exception);
      result = false;
    } catch (IOException exception) {
      Logger.severe("Error reading file!\n%s", exception);
      result = false;
    }
    return result;
  }

  // given stem and suffix returns path to file in test asset folder
  private static Path getTestDirectory(String stem) {
    return Paths.get(System.getProperty("user.dir"), TEST_ASSET_FOLDER, stem);
  }

  // given stem and suffix returns path to file in test asset folder
  private static String getTestFilePath(String stem, String suffix) {
    Path directory = getTestDirectory(stem);
    String filename = stem + suffix;
    return Paths.get(directory.toString(), filename).toAbsolutePath().toString();
  }

  private static void runTabulationTest(String testStem) {
    runTabulationTest(testStem, null, 0);
  }

  private static void runTabulationTest(String testStem, int expectedNumSliceFilesToCheck) {
    runTabulationTest(testStem, null, expectedNumSliceFilesToCheck);
  }

  private static void runTabulationTest(String testStem, String expectedException) {
    runTabulationTest(testStem, expectedException, 0);
  }

  // helper function to support running various tabulation tests
  private static void runTabulationTest(String stem, String expectedException,
                                        int expectedNumSliceFilesToCheck) {
    String configPath = getTestFilePath(stem, "_config.json");

    Logger.info("Running tabulation test: %s\nTabulating config file: %s...", stem, configPath);
    TabulatorSession session = new TabulatorSession(configPath);
    List<String> exceptionsEncountered = session.tabulate("Automated test");
    if (expectedException != null) {
      assertTrue(exceptionsEncountered.contains(expectedException));
    } else {
      Logger.info("Examining tabulation test results...");
      String timestampString = session.getTimestampString();
      ContestConfig config = ContestConfig.loadContestConfig(configPath);
      assertNotNull(config);

      if (config.isMultiSeatSequentialWinnerTakesAllEnabled()) {
        for (int i = 1; i <= config.getNumberOfWinners(); i++) {
          compareFiles(config, stem, timestampString, i);
        }
      } else {
        compareFiles(config, stem, timestampString, null);
      }

      int numSlicedFilesChecked = 0;
      for (ContestConfig.TabulateBySlice slice : config.enabledSlices()) {
        for (String sliceName : session.loadSliceNamesFromCvrs(slice, config)) {
<<<<<<< HEAD
          OutputFileIdentifiers outputFileIdentifiersJson = new OutputFileIdentifiers(OutputType.DETAILED_JSON, slice, sliceName);
          OutputFileIdentifiers outputFileIdentifiersCsv = new OutputFileIdentifiers(OutputType.DETAILED_CSV, slice, sliceName);
=======
          OutputFileIdentifiers outputFileIdentifiersJson = new OutputFileIdentifiers(
                  OutputType.DETAILED_JSON, slice, sliceName);
          OutputFileIdentifiers outputFileIdentifiersCsv = new OutputFileIdentifiers(
                  OutputType.DETAILED_CSV, slice, sliceName);
>>>>>>> 33bd3094
          if (compareFiles(config, stem, outputFileIdentifiersJson, timestampString, null, true)) {
            numSlicedFilesChecked++;
          }
          if (compareFiles(config, stem, outputFileIdentifiersCsv, timestampString, null, true)) {
            numSlicedFilesChecked++;
          }
        }
      }
      assertEquals(expectedNumSliceFilesToCheck, numSlicedFilesChecked);

      cleanOutputFolder(session);
    }
  }

  // helper function to support running convert-to-cdf function
  private static void runConvertToCdfTest(String stem) {
    String configPath = getTestFilePath(stem, "_config.json");
    TabulatorSession session = new TabulatorSession(configPath);
    session.convertToCdf();

    String timestampString = session.getTimestampString();
    ContestConfig config = ContestConfig.loadContestConfig(configPath);
    compareFiles(config, stem, OutputType.CDF_CVR, timestampString, null, false);

    cleanOutputFolder(session);
  }

  // Validate convert-to-CSV action, run before every tabulation
  private static void runConvertToRctabCvrTest(String stem) {
    String configPath = getTestFilePath(stem, "_config.json");
    TabulatorSession session = new TabulatorSession(configPath);
    session.tabulate("Automated test");

    String expectedPath = getTestFilePath(stem, "_expected.csv");
    assertTrue(fileCompare(session.getRctabCvrFilePath(), expectedPath));

    cleanOutputFolder(session);
  }

  private static void cleanOutputFolder(TabulatorSession session) {
    // Test passed so clean up test output folder
    File outputFolder = new File(session.getOutputPath());
    File[] files = outputFolder.listFiles();
    if (files != null) {
      for (File file : files) {
        if (file.getName().equals(".DS_Store")) {
          continue;
        }
        if (file.getName().endsWith(".lck")) {
          continue;
        }
        if (!file.isDirectory()) {
          try {
            // Every ephemeral file must be set to read-only on close, including audit logs
            if (file.canWrite()) {
              // If a previous test was exited early by a developer, the file may still be
              // writeable. That makes it pretty annoying for developers to see these spurious
              // failures. As a safeguard, we'll only check for writeability for files
              // created in the last five minutes -- well over the duration of any test we
              // have today.
              if (file.lastModified() > System.currentTimeMillis() - 1000 * 60 * 5) {
                fail("File must not be writeable: %s".formatted(file.getAbsolutePath()));
              } else {
                Logger.warning(
                        "File was writeable, but it was created more than five minutes ago"
                                + " so we assume a previous test failed to clean it up: %s",
                        file.getAbsolutePath());
              }
            }
            // Ensure it can be deleted -- make it writeable now.
            boolean writeableSucceeded = file.setWritable(true);
            if (!writeableSucceeded) {
              Logger.warning("Failed to set file to writeable: %s", file.getAbsolutePath());
            }
            Files.delete(file.toPath());
          } catch (IOException exception) {
            Logger.severe("Error deleting file: %s\n%s", file.getAbsolutePath(), exception);
          }
        }
      }
    }
    Logger.info("Test complete.");
  }

  private static void compareFiles(
      ContestConfig config, String stem, String timestampString, Integer sequentialId) {
    compareFiles(config, stem, OutputType.DETAILED_JSON, timestampString, sequentialId, false);
    compareFiles(config, stem, OutputType.DETAILED_CSV, timestampString, sequentialId, false);
    compareExtendedSummaryToSummary(config, timestampString, sequentialId);
    if (config.isGenerateCdfJsonEnabled()) {
      compareFiles(config, stem, OutputType.CDF_CVR, timestampString, sequentialId, false);
    }
  }

  /**
   * Helper comparison for non-slice files.
   */
  private static boolean compareFiles(
          ContestConfig config,
          String stem,
          OutputType outputType,
          String timestampString,
          Integer sequentialId,
          boolean onlyCheckIfExpectedFileExists) {
    OutputFileIdentifiers actualOutputFileIdentifiers = new OutputFileIdentifiers(outputType);
    return compareFiles(
            config,
            stem,
            actualOutputFileIdentifiers,
            timestampString,
            sequentialId,
            onlyCheckIfExpectedFileExists);
  }

  /**
   * Returns whether the files were compared at all.
   * If they were compared and not equal, the test will fail.
   */
  private static boolean compareFiles(
      ContestConfig config,
      String stem,
      OutputFileIdentifiers actualOutputFileIdentifiers,
      String timestampString,
      Integer sequentialId,
      boolean onlyCheckIfExpectedFileExists) {
    String actualOutputPath = actualOutputFileIdentifiers.getPath(
          config.getOutputDirectory(), timestampString, sequentialId).toAbsolutePath().toString();
    String expectedPath = actualOutputFileIdentifiers.getPath(getTestDirectory(stem).toString(),
            stem, "expected", sequentialId).toString();

    Logger.info("Comparing files:\nGenerated: %s\nReference: %s", actualOutputPath, expectedPath);
    boolean didCompare = true;
    if (onlyCheckIfExpectedFileExists && !new File(expectedPath).exists()) {
      didCompare = false;
      Logger.info("Skipping comparison: expected file does not exist.");
    } else if (fileCompare(expectedPath, actualOutputPath)) {
      Logger.info("Files are equal.");
    } else {
      Logger.info("Files are different.");
      fail();
    }
    return didCompare;
  }

  /**
   * Rather than storing both the extended summary and non-extended summary files in git, we can
   * directly check that the non-extended file is precisely what we expect: everything in the
   * extended file except for the inactive ballot breakdown.
   */
  private static void compareExtendedSummaryToSummary(
          ContestConfig config, String timestampString, Integer sequentialId) {
    String dir = config.getOutputDirectory();
    String summaryPath = new OutputFileIdentifiers(OutputType.SUMMARY_CSV).getPath(
            dir, timestampString, sequentialId).toAbsolutePath().toString();
    String detailedPath = new OutputFileIdentifiers(OutputType.DETAILED_CSV).getPath(
            dir, timestampString, sequentialId).toAbsolutePath().toString();

    try (BufferedReader brSummary = new BufferedReader(new FileReader(summaryPath, UTF_8));
         BufferedReader brDetailed = new BufferedReader(new FileReader(detailedPath, UTF_8))) {
      while (true) {
        String lineDetailed = brDetailed.readLine();
        // If the extended file has reached its end, then the non-extended file must have too
        if (lineDetailed == null) {
          assertNull(brSummary.readLine(), "Extended file is missing a line");
          return;
        }

        // If the extended file should be excluded, continue without moving the file pointer
        // in the non-extended file. For now, there's only one type of row excluded, and they
        // happen to all start with "Inactive Ballots by"
        if (lineDetailed.startsWith("Inactive Ballots by")) {
          continue;
        }

        // This line should be equal in both files. Ensure the line exists and they're equal
        // in both files.
        String lineSummary = brSummary.readLine();
        assertNotNull(lineSummary, "Summary file is missing a line");
        if (!lineSummary.equals(lineDetailed)) {
          fail("Line differes in extended vs non-extended CSV: \n%s\n%s".formatted(
                  lineSummary, lineDetailed));
        }
      }
    } catch (FileNotFoundException exception) {
      Logger.severe("File not found!\n%s", exception);
      fail();
    } catch (IOException exception) {
      Logger.severe("Error reading file!\n%s", exception);
      fail();
    }
  }

  @BeforeAll
  static void setup() {
    Logger.setup();
    SecurityConfig.setEnableValidationForUnitTests(false);
    SecurityConfig.setAllowUsersDirectorySavingForUnitTests(true);
  }

  @Test
  @DisplayName("Test Convert to CDF works for CDF")
  void convertToCdfFromCdf() {
    runConvertToCdfTest("conversions_from_cdf");
  }

  @Test
  @DisplayName("Test Convert to CDF works for Dominion")
  void convertToCdfFromDominion() {
    runConvertToCdfTest("conversions_from_dominion");
  }

  @Test
  @DisplayName("Test Convert to CDF works for ES&S")
  void convertToCdfFromEss() {
    runConvertToCdfTest("conversions_from_ess");
  }

  @Test
  @DisplayName("Test Convert to rctab_cvr works for CDF")
  void convertToRctabCvrFromCdf() {
    runConvertToRctabCvrTest("conversions_from_cdf");
  }

  @Test
  @DisplayName("Test Convert to rctab_cvr works for Dominion")
  void convertToRctabCvrFromDominion() {
    runConvertToRctabCvrTest("conversions_from_dominion");
  }

  @Test
  @DisplayName("Test Convert to rctab_cvr works for ES&S")
  void convertToRctabCvrFromEss() {
    runConvertToRctabCvrTest("conversions_from_ess");
  }

  @Test
  @DisplayName("aliases (CDF JSON format)")
  void aliasesJson() {
    runTabulationTest("aliases_cdf_json");
  }

  @Test
  @DisplayName("aliases (ES&S XLSX format)")
  void aliasesXlsx() {
    runTabulationTest("aliases_ess_xlsx");
  }

  @Test
  @DisplayName("NIST XML CDF 2")
  void nistXmlCdf2() {
    runTabulationTest("nist_xml_cdf_2");
  }

  @Test
  @DisplayName("unisyn_xml_cdf_city_tax_collector")
  void unisynXmlCdfCityTaxCollector() {
    runTabulationTest("unisyn_xml_cdf_city_tax_collector");
  }

  @Test
  @DisplayName("unisyn_xml_cdf_city_mayor")
  void unisynXmlCdfCityMayor() {
    runTabulationTest("unisyn_xml_cdf_city_mayor");
  }

  @Test
  @DisplayName("unisyn_xml_cdf_city_council_member")
  void unisynXmlCdfCityCouncilMember() {
    runTabulationTest("unisyn_xml_cdf_city_council_member");
  }

  @Test
  @DisplayName("unisyn_xml_cdf_city_chief_of_police")
  void unisynXmlCdfCityChiefOfPolice() {
    runTabulationTest("unisyn_xml_cdf_city_chief_of_police");
  }

  @Test
  @DisplayName("unisyn_xml_cdf_city_coroner")
  void unisynXmlCdfCityCoroner() {
    runTabulationTest("unisyn_xml_cdf_city_coroner");
  }

  @Test
  @DisplayName("unisyn_xml_cdf_county_sheriff")
  void unisynXmlCdfCountySheriff() {
    runTabulationTest("unisyn_xml_cdf_county_sheriff");
  }

  @Test
  @DisplayName("unisyn_xml_cdf_county_coroner")
  void unisynXmlCdfCountyCoroner() {
    runTabulationTest("unisyn_xml_cdf_county_coroner");
  }

  @Test
  @DisplayName("Clear Ballot - Kansas Primary")
  void testClearBallotKansasPrimary() {
    runTabulationTest("clear_ballot_kansas_primary");
  }

  @Test
  @DisplayName("Clear Ballot - Inline Comma Parsing")
  void testClearBallotInlineComma() {
    runTabulationTest("clear_ballot_with_inline_comma");
  }

  @Test
  @DisplayName("Hart - Travis County Officers")
  void testHartTravisCountyOfficers() {
    runTabulationTest("hart_travis_county_officers");
  }

  @Test
  @DisplayName("Hart - Cedar Park School Board")
  void testHartCedarParkSchoolBoard() {
    runTabulationTest("hart_cedar_park_school_board");
  }

  @Test
  @DisplayName("Dominion test - Alaska test data")
  void testDominionAlaska() {
    runTabulationTest("dominion_alaska");
  }

  @Test
  @DisplayName("Dominion test - Kansas test data")
  void testDominionKansas() {
    runTabulationTest("dominion_kansas");
  }

  @Test
  @DisplayName("Dominion test - Wyoming test data")
  void testDominionWyoming() {
    runTabulationTest("dominion_wyoming");
  }

  @Test
  @DisplayName("Dominion - No Precinct Data")
  void testDominionNoPrecinctData() {
    runTabulationTest("dominion_no_precinct_data");
  }

  @Test
  @DisplayName("More winners allowed than total candidates running is okay")
  void testMoreWinnersThanCandidates() {
    runTabulationTest("more_winners_than_candidates");
  }

  @Test
  @DisplayName("multi-cvr file dominion test")
  void multiFileDominionTest() {
    runTabulationTest("dominion_multi_file");
  }

  @Test
  @DisplayName("test invalid params in config file")
  void invalidParamsTest() {
    String configPath = getTestFilePath("invalid_params_test", "_config.json");
    ContestConfig config = ContestConfig.loadContestConfig(configPath);
    assertNotNull(config);
    // Expect validation errors
    assertFalse(config.validate().isEmpty());
  }

  @Test
  @DisplayName("test invalid source files")
  void invalidSourcesTest() {
    String configPath = getTestFilePath("invalid_sources_test", "_config.json");
    ContestConfig config = ContestConfig.loadContestConfig(configPath);
    assertNotNull(config);
    // Expect validation errors
    assertFalse(config.validate().isEmpty());
  }

  @Test
  @DisplayName("2015 Portland Mayor")
  void testPortlandMayor() {
    runTabulationTest("2015_portland_mayor");
  }

  @Test
  @DisplayName("2015 Portland Mayor Candidate Codes")
  void testPortlandMayorCodes() {
    runTabulationTest("2015_portland_mayor_codes");
  }

  // test large scale (1,000,000+) cvr contest
  @Test
  @DisplayName("2013 Minneapolis Mayor Scale")
  void test2013MinneapolisMayorScale() {
    runTabulationTest("2013_minneapolis_mayor_scale");
  }

  @Test
  @DisplayName("Continue Until Two Candidates Remain")
  void testContinueUntilTwoCandidatesRemain() {
    runTabulationTest("continue_tabulation_test");
  }

  @Test
  @DisplayName("Continue Until Two Candidates Remain with Batch Elimination")
  void testContinueUntilTwoCandidatesRemainWithBatchElimination() {
    runTabulationTest("continue_until_two_with_batch_elimination_test");
  }

  @Test
  @DisplayName("2017 Minneapolis Mayor")
  void test2017MinneapolisMayor() {
    runTabulationTest("2017_minneapolis_mayor", 4);
  }

  @Test
  @DisplayName("2013 Minneapolis Mayor")
  void test2013MinneapolisMayor() {
    runTabulationTest("2013_minneapolis_mayor", 4);
  }

  @Test
  @DisplayName("2013 Minneapolis Park")
  void test2013MinneapolisPark() {
    runTabulationTest("2013_minneapolis_park");
  }

  @Test
  @DisplayName("2018 Maine Governor Democratic Primary")
  void test2018MaineGovPrimaryDem() {
    runTabulationTest("2018_maine_governor_primary");
  }

  @Test
  @DisplayName("testMinneapolisMultiSeatThreshold")
  void testMinneapolisMultiSeatThreshold() {
    runTabulationTest("minneapolis_multi_seat_threshold", 3);
  }

  @Test
  @DisplayName("test for overvotes")
  void testDuplicate() {
    runTabulationTest("duplicate_test");
  }

  @Test
  @DisplayName("test excluding candidates in config file")
  void testExcludedCandidate() {
    runTabulationTest("excluded_test");
  }

  @Test
  @DisplayName("test minimum vote threshold setting")
  void testMinimumThreshold() {
    runTabulationTest("minimum_threshold_test");
  }

  @Test
  @DisplayName("test skipping to next candidate after overvote")
  void testSkipToNext() {
    runTabulationTest("skip_to_next_test");
  }

  @Test
  @DisplayName("test stopping tabulation early")
  void testStopTabulationEarly() {
    runTabulationTest("stop_tabulation_early_test");
  }

  @Test
  @DisplayName("test Hare quota")
  void testHareQuota() {
    runTabulationTest("2013_minneapolis_park_hare");
  }

  @Test
  @DisplayName("test sequential multi-seat logic")
  void testSequentialMultiSeat() {
    runTabulationTest("2013_minneapolis_park_sequential");
  }

  @Test
  @DisplayName("test bottoms-up multi-seat logic")
  void testBottomsUpMultiSeat() {
    runTabulationTest("2013_minneapolis_park_bottoms_up");
  }

  @Test
  @DisplayName("test bottoms-up multi-seat with threshold logic")
  void testBottomsUpMultiSeatWithThreshold() {
    runTabulationTest("multi_seat_bottoms_up_with_threshold");
  }

  @Test
  @DisplayName("test allow only one winner per round logic")
  void testAllowOnlyOneWinnerPerRound() {
    runTabulationTest("test_set_allow_only_one_winner_per_round");
  }

  @Test
  @DisplayName("tabulate by precinct")
  void precinctExample() {
    runTabulationTest("precinct_example", 2);
  }

  @Test
  @DisplayName("tabulate by batch")
  void batchExample() {
    runTabulationTest("batch_example", 2);
  }

  @Test
  @DisplayName("missing precinct example")
  void missingPrecinctExample() {
    runTabulationTest("missing_precinct_example", 4);
  }

  @Test
  @DisplayName("test tiebreak seed")
  void testTiebreakSeed() {
    runTabulationTest("tiebreak_seed_test");
  }

  @Test
  @DisplayName("skipped first choice")
  void nistTest0() {
    runTabulationTest("test_set_0_skipped_first_choice");
  }

  @Test
  @DisplayName("exhaust at overvote rule")
  void nistTest1() {
    runTabulationTest("test_set_1_exhaust_at_overvote");
  }

  @Test
  @DisplayName("overvote skips to next rank")
  void nistTest2() {
    runTabulationTest("test_set_2_overvote_skip_to_next");
  }

  @Test
  @DisplayName("skipped choice exhausts option")
  void nistTest3() {
    runTabulationTest("test_set_3_skipped_choice_exhaust");
  }

  @Test
  @DisplayName("skipped choice next option")
  void nistTest4() {
    runTabulationTest("test_set_4_skipped_choice_next");
  }

  @Test
  @DisplayName("two skipped ranks exhausts option")
  void nistTest5() {
    runTabulationTest("test_set_5_two_skipped_choice_exhaust");
  }

  @Test
  @DisplayName("duplicate rank exhausts")
  void nistTest6() {
    runTabulationTest("test_set_6_duplicate_exhaust");
  }

  @Test
  @DisplayName("duplicate rank skips to next option")
  void nistTest7() {
    runTabulationTest("test_set_7_duplicate_skip_to_next");
  }

  @Test
  @DisplayName("multi-cdf tabulation")
  void nistTest8() {
    runTabulationTest("test_set_8_multi_cdf");
  }

  @Test
  @DisplayName("multi-seat whole number threshold")
  void multiWinnerWholeThresholdTest() {
    runTabulationTest("test_set_multi_winner_whole_threshold");
  }

  @Test
  @DisplayName("multi-seat fractional number threshold")
  void multiWinnerFractionalThresholdTest() {
    runTabulationTest("test_set_multi_winner_fractional_threshold");
  }

  @Test
  @DisplayName("tiebreak using permutation in config")
  void tiebreakUsePermutationInConfigTest() {
    runTabulationTest("tiebreak_use_permutation_in_config_test");
  }

  @Test
  @DisplayName("tiebreak using generated permutation")
  void tiebreakGeneratePermutationTest() {
    runTabulationTest("tiebreak_generate_permutation_test");
  }

  @Test
  @DisplayName("tiebreak using previousRoundCountsThenRandom")
  void tiebreakPreviousRoundCountsThenRandomTest() {
    runTabulationTest("tiebreak_previous_round_counts_then_random_test");
  }

  @Test
  @DisplayName("treat blank as undeclared write-in")
  void treatBlankAsUndeclaredWriteInTest() {
    runTabulationTest("test_set_treat_blank_as_undeclared_write_in");
  }

  @Test
  @DisplayName("undeclared write-in (UWI) cannot win test")
  void uwiCannotWinTest() {
    runTabulationTest("uwi_cannot_win_test");
  }

  @Test
  @DisplayName("multi-seat UWI test")
  void multiSeatUwiTest() {
    runTabulationTest("multi_seat_uwi_test");
  }

  @Test
  @DisplayName("overvote delimiter test")
  void overvoteDelimiterTest() {
    runTabulationTest("test_set_overvote_delimiter");
  }

  @Test
  @DisplayName("sequential with batch elimination test")
  void sequentialWithBatchElimination() {
    runTabulationTest("sequential_with_batch");
  }

  @Test
  @DisplayName("sequential with continue until two test")
  void sequentialWithContinueUntilTwo() {
    runTabulationTest("sequential_with_continue_until_two");
  }

  @Test
  @DisplayName("first round determine threshold test")
  void firstRoundDeterminesThresholdTest() {
    runTabulationTest("first_round_determines_threshold_test");
  }

  @Test
  @DisplayName("first round determine threshold and tiebreaker runs test")
  void firstRoundDeterminesTiebreakerThresholdTest() {
    runTabulationTest("first_round_determines_threshold_tiebreaker_test");
  }

  @Test
  @DisplayName("overvote exhaust if multiple continuing test")
  void overvoteExhaustIfMultipleContinuingTest() {
    runTabulationTest("exhaust_if_multiple_continuing");
  }

  @Test
  @DisplayName("generic CSV test")
  void genericCsvTest() {
    runTabulationTest("generic_csv_test");
  }

  @Test
  @DisplayName("CSV missing header test")
  void csvMissingHeaderTest() {
    runTabulationTest("csv_missing_header_test");
  }

  @Test
  @DisplayName("no one meets minimum test")
  void noOneMeetsMinimumTest() {
    runTabulationTest("no_one_meets_minimum", TabulationAbortedException.class.toString());
  }

  @Test
  @DisplayName("gracefully fail when tabulate-by-precinct option set without any precincts in CVR")
  void tabulateByPrecinctWithoutPrecincts() {
    runTabulationTest(
        "tabulate_by_precinct_without_precincts", TabulationAbortedException.class.toString());
  }

  @Test
  @DisplayName("halting error when CVRs have a ranking larger than the max-configured value")
  void maxRankingValidationFails() {
    runTabulationTest("max_ranking_enforcement",
        TabulatorSession.CastVoteRecordGenericParseException.class.toString());
  }
}<|MERGE_RESOLUTION|>--- conflicted
+++ resolved
@@ -241,15 +241,10 @@
       int numSlicedFilesChecked = 0;
       for (ContestConfig.TabulateBySlice slice : config.enabledSlices()) {
         for (String sliceName : session.loadSliceNamesFromCvrs(slice, config)) {
-<<<<<<< HEAD
-          OutputFileIdentifiers outputFileIdentifiersJson = new OutputFileIdentifiers(OutputType.DETAILED_JSON, slice, sliceName);
-          OutputFileIdentifiers outputFileIdentifiersCsv = new OutputFileIdentifiers(OutputType.DETAILED_CSV, slice, sliceName);
-=======
           OutputFileIdentifiers outputFileIdentifiersJson = new OutputFileIdentifiers(
                   OutputType.DETAILED_JSON, slice, sliceName);
           OutputFileIdentifiers outputFileIdentifiersCsv = new OutputFileIdentifiers(
                   OutputType.DETAILED_CSV, slice, sliceName);
->>>>>>> 33bd3094
           if (compareFiles(config, stem, outputFileIdentifiersJson, timestampString, null, true)) {
             numSlicedFilesChecked++;
           }
