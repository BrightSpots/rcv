--- conflicted
+++ resolved
@@ -869,10 +869,7 @@
     tableViewCvrFiles.getItems().clear();
 
     textFieldCandidateName.clear();
-<<<<<<< HEAD
-=======
     textAreaCandidateAliases.clear();
->>>>>>> b1367a2d
     checkBoxCandidateExcluded.setSelected(false);
     tableViewCandidates.getItems().clear();
 
