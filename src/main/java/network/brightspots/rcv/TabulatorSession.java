--- conflicted
+++ resolved
@@ -295,9 +295,9 @@
         // Update the per-source data for the results writer
         perSourceDataForCsv.add(new ResultsWriter.PerSourceDataForCsv(
                 source,
+                reader,
                 sourceIndex,
-                castVoteRecords.size() - 1,
-                reader.getMaxRankingsAllowed(source.getContestId())));
+                castVoteRecords.size() - 1));
 
         // Check for unrecognized candidates
         Map<String, Integer> unrecognizedCandidateCounts =
@@ -309,26 +309,6 @@
 
         // Check for any other reader-specific validations
         reader.runAdditionalValidations(castVoteRecords);
-<<<<<<< HEAD
-=======
-
-        // Before we tabulate, we output a converted generic CSV for the CVRs.
-        try {
-          ResultsWriter writer =
-              new ResultsWriter().setContestConfig(config).setTimestampString(timestampString);
-          this.convertedFilePath =
-              writer.writeGenericCvrCsv(
-                  castVoteRecords,
-                  source,
-                  reader,
-                  config.getOutputDirectory(),
-                  source.getFilePath(),
-                  source.getContestId(),
-                  source.getUndeclaredWriteInLabel());
-        } catch (IOException exception) {
-          // error already logged in ResultsWriter
-        }
->>>>>>> a39ac15f
       } catch (UnrecognizedCandidatesException exception) {
         Logger.severe("Source file contains unrecognized candidate(s): %s", cvrPath);
         // map from name to number of times encountered
