--- conflicted
+++ resolved
@@ -13,10 +13,6 @@
 
       "outputDirectory" optional
         directory for visualizer and audit output files (absolute or relative path)
-<<<<<<< HEAD
-        note: if not supplied, files will be saved to the current working directory
-=======
->>>>>>> dbac830c
         example: /Path/To/TabulatorResults
         example: output_data/contest1
         value: string of length [1..1000]
@@ -121,23 +117,13 @@
         maximum number of candidates that a ballot is allowed to rank
         example: 15
         values: [1..]
-<<<<<<< HEAD
-        default: the number of declared candidates
-=======
         if not supplied: the number of declared candidates
->>>>>>> dbac830c
 
       "maxSkippedRanksAllowed" optional
         maximum number of skipped ranks (undervotes) on a ballot before the ballot should be considered exhausted
-        note: if this parameter is not set, it will be treated as unlimited
         example: 1
-<<<<<<< HEAD
-        value: [0..100]
-        default: 1
-=======
         value: [0..]
         if not supplied: unlimited
->>>>>>> dbac830c
 
       "numberOfWinners" required
         the number of seats to be won in this contest
@@ -160,10 +146,6 @@
         the minimum number of votes a candidate must receive in the first round to avoid automatic elimination
         example: 150
         value: [0..1000000]
-<<<<<<< HEAD
-        default: 0
-=======
->>>>>>> dbac830c
 
       "batchElimination" optional
         tabulator will use batch elimination (only valid for single-winner contests)
