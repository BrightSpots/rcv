/*
 * RCTab
 * Copyright (c) 2017-2023 Bright Spots Developers.
 *
 * This Source Code Form is subject to the terms of the Mozilla Public
 * License, v. 2.0. If a copy of the MPL was not distributed with this
 * file, You can obtain one at https://mozilla.org/MPL/2.0/.
 */

/*
 * Purpose: Configuration for the cryptographic signing of a Hart file.
 * Design: A set of read-only properties.
 * Conditions: When verifying the signature of a Hart file.
 * Version history: see https://github.com/BrightSpots/rcv.
 */

package network.brightspots.rcv;

import static network.brightspots.rcv.SecurityXmlParsers.RsaKeyValue;

import java.security.NoSuchAlgorithmException;
import org.bouncycastle.jcajce.provider.BouncyCastleFipsProvider;

class SecurityConfig {
  // Only the unit test modules should ever set this to false, if it is initially set as true.
  // Note: On some builds, this will be configured to false by default. We will need some
  // formalized method of toggling this for two versions of builds, which has yet to be determined.
  private static boolean IS_HART_SIGNATURE_VALIDATION_ENABLED = true;

  // Is the user allowed to save output files to their Users directory?
  // Since user accounts retain delete and create permissions to their user account folders,
  // this should be disallowed to truly ensure output files are read-only.
  private static boolean CAN_OUTPUT_FILES_SAVE_TO_USERS_DIRECTORY = false;

  // The base64-encoded RSA public key modulus
  private static final String RSA_MODULUS =
      "vifu/KSlTnBHOtl0IuHEc1R3A4sH1vKCKU9G/8/LtD6Ih5aWq7SuyuGYgIUUzErmFC92kv4chXKBFwti5wSfoHqt"
          + "TpmlAvlIsLvi4zrllaoewShzUCG/sqAH3Zw4JBOb6wk20064bkiejXbaxEZticxgs08ZU9bHmpWrlldbIJmgt3"
          + "gOjhG68+ATfShREpuLeAV9lGU2+Y6OdKtUHVewSeyIfz3+Rpajc/f2UPtO6uA09FzmzryWhhtZHiXpev2oVWCp"
          + "T1MH5JVgrWykX9fWcxJMTHdvZnMxYzJF6ox3vGtx6x8Eib8H4RT4KutWphPPT3vLDkhYXP9TAP+B1edxwQ==";

  // The base64-encoded RSA public key exponent
  private static final String RSA_EXPONENT = "AQAB";

  // The RsaKeyValue is lazily-initialized. It is set on the first call to getRsaPublicKey().
  private static RsaKeyValue rsaKeyValue = null;

<<<<<<< HEAD
  private static final String expectedSecureRandomProvider = "SUN";

  private static final String expectedXmlCanonicalizationProvider = "XMLDSig";

  static {
    try {
      setupAndVerifyFipsCompliance();
    } catch (SecurityConfigurationException e) {
      throw new RuntimeException(e);
    }
  }

  public static boolean isIsHartSignatureValidationEnabled() {
=======
  public static boolean isHartSignatureValidationEnabled() {
>>>>>>> f990be7d
    return IS_HART_SIGNATURE_VALIDATION_ENABLED;
  }

  public static boolean canOutputFilesSaveToUsersDirectory() {
    return CAN_OUTPUT_FILES_SAVE_TO_USERS_DIRECTORY;
  }

  // Synchronized to prevent a race condition. SpotBugs will complain otherwise, even though
  // this is not currently called on multiple threads.
  public static synchronized RsaKeyValue getRsaPublicKey() {
    if (rsaKeyValue == null) {
      rsaKeyValue = new RsaKeyValue();
      rsaKeyValue.modulus = RSA_MODULUS;
      rsaKeyValue.exponent = RSA_EXPONENT;
    }

    return rsaKeyValue;
  }

  public static void setEnableValidationForUnitTests(boolean isEnabled) {
    if (isNotCalledByTabulatorTests()) {
      throw new RuntimeException("Only unit tests can edit the security configuration!");
    }

    IS_HART_SIGNATURE_VALIDATION_ENABLED = isEnabled;
  }

  public static void setAllowUsersDirectorySavingForUnitTests(boolean isAllowed) {
    if (isNotCalledByTabulatorTests()) {
      throw new RuntimeException("Only unit tests can edit the security configuration!");
    }

    CAN_OUTPUT_FILES_SAVE_TO_USERS_DIRECTORY = isAllowed;
  }

  private static boolean isNotCalledByTabulatorTests() {
    // Do some basic sanity checking to make sure this is never accidentally called
    // from outside the expected test module.
    StackTraceElement[] currentStack = Thread.currentThread().getStackTrace();
    StackTraceElement lastStackFrame = currentStack[3];
    return !lastStackFrame.getClassName().equals("network.brightspots.rcv.TabulatorTests")
        && !lastStackFrame.getClassName().equals("network.brightspots.rcv.SecurityTests");
  }

  private static void setupAndVerifyFipsCompliance() throws SecurityConfigurationException {
    // First, verify that the SecureRandom provider is what we expect.
    try {
      String randomProviderName =
            java.security.SecureRandom.getInstanceStrong().getProvider().getName();
      if (!randomProviderName.equals(expectedSecureRandomProvider)) {
        throw new SecurityConfigurationException("Unexpected SecureRandom provider"
              + randomProviderName);
      }
    } catch (NoSuchAlgorithmException e) {
      throw new SecurityConfigurationException("No SecureRandom algorithm found.");
    }

    java.security.Security.insertProviderAt(new BouncyCastleFipsProvider(), 1);
    // Remove all providers except for the SecureRandom provider and the XMLDSig provider.
    // XMLDsig is only used for canonicalizaton, not for anything related to cryptography.
    java.security.Provider[] providers = java.security.Security.getProviders();
    int numSecureRandomProviders = 0;
    int numXmlCanonicalizationProviders = 0;
    for (java.security.Provider provider : providers) {
      String name = provider.getName();
      if (name.equals(expectedSecureRandomProvider)) {
        numSecureRandomProviders++;
      } else if (name.equals(expectedXmlCanonicalizationProvider)) {
        numXmlCanonicalizationProviders++;
      } else {
        java.security.Security.removeProvider(name);
      }
    }

    if (numSecureRandomProviders != 1) {
      throw new SecurityConfigurationException(
          "Must have exactly one SecureRandom provider, but found "
          + numSecureRandomProviders);
    }
    if (numXmlCanonicalizationProviders != 1) {
      throw new SecurityConfigurationException(
          "Must have exactly one XML Canonicalization provider, but found "
          + numXmlCanonicalizationProviders);
    }

    // Note: position 1 is "most preferred", not 0
    java.security.Security.insertProviderAt(new BouncyCastleFipsProvider(), 1);

    Logger.info("Security Providers: ");
    for (java.security.Provider provider : java.security.Security.getProviders()) {
      Logger.info(provider.getName() + "\n\t" + provider.getInfo());
    }
  }

  /*
   * Sanity check to ensure setupAndVerifyFipsCompliance has been run.
   */
  public static boolean haveProvidersBeenCulled() {
    return java.security.Security.getProviders().length == 3;
  }

  static class SecurityConfigurationException extends Exception {
    SecurityConfigurationException(String message) {
      super(message);
    }
  }
}<|MERGE_RESOLUTION|>--- conflicted
+++ resolved
@@ -45,7 +45,6 @@
   // The RsaKeyValue is lazily-initialized. It is set on the first call to getRsaPublicKey().
   private static RsaKeyValue rsaKeyValue = null;
 
-<<<<<<< HEAD
   private static final String expectedSecureRandomProvider = "SUN";
 
   private static final String expectedXmlCanonicalizationProvider = "XMLDSig";
@@ -58,10 +57,7 @@
     }
   }
 
-  public static boolean isIsHartSignatureValidationEnabled() {
-=======
   public static boolean isHartSignatureValidationEnabled() {
->>>>>>> f990be7d
     return IS_HART_SIGNATURE_VALIDATION_ENABLED;
   }
 
