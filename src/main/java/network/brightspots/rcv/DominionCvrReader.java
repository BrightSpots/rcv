/*
 * RCTab
 * Copyright (c) 2017-2023 Bright Spots Developers.
 *
 * This Source Code Form is subject to the terms of the Mozilla Public
 * License, v. 2.0. If a copy of the MPL was not distributed with this
 * file, You can obtain one at https://mozilla.org/MPL/2.0/.
 */

/*
 * Purpose: Read and parse Dominion election data for a contest into CastVoteRecord objects and
 * other election metadata (candidate names, precinct name, etc.).
 * Design: Dominion uses a set of JSON files to store election data.  This class uses Jackson
 * ObjectMapper to read these JSON files into memory at once.  This simplifies parsing code, but
 * does have the limitation that the memory footprint during parsing is proportional to the size of
 * the CVR JSON file.
 * Conditions: When reading Dominion election data.
 * Version history: see https://github.com/BrightSpots/rcv.
 */

package network.brightspots.rcv;

import java.io.File;
import java.io.FileNotFoundException;
import java.nio.file.Path;
import java.nio.file.Paths;
import java.util.ArrayList;
import java.util.HashMap;
import java.util.HashSet;
import java.util.List;
import java.util.Map;
import java.util.Set;
import javafx.util.Pair;
import network.brightspots.rcv.CastVoteRecord.CvrParseException;

@SuppressWarnings("rawtypes")
class DominionCvrReader extends BaseCvrReader {

  // canonical manifest file names
  private static final String PRECINCT_MANIFEST = "PrecinctManifest.json";
  private static final String PRECINCT_PORTION_MANIFEST = "PrecinctPortionManifest.json";
  private static final String CANDIDATE_MANIFEST = "CandidateManifest.json";
  private static final String CONTEST_MANIFEST = "ContestManifest.json";
  private static final String CVR_EXPORT = "CvrExport.json";
  private static final String CVR_EXPORT_PATTERN = "CvrExport_%d.json";
  // map of precinct ID to precinct description
  private Map<Integer, String> precincts;
  // map of precinct portion ID to precinct portion description
  private Map<Integer, String> precinctPortions;
  // map of contest ID to Contest data
  private Map<String, Contest> contests;
  private List<Candidate> candidates;

  DominionCvrReader(ContestConfig config, RawContestConfig.CvrSource source) {
    super(config, source);
  }

  // returns map of contestId to Contest parsed from input file
  private static Map<String, Contest> parseContestData(String contestPath) {
    Map<String, Contest> contests = new HashMap<>();
    try {
      HashMap json = JsonParser.readFromFile(contestPath, HashMap.class);
      // List is a list of candidate objects:
      ArrayList contestList = (ArrayList) json.get("List");
      for (Object contestObject : contestList) {
        HashMap contestMap = (HashMap) contestObject;
        String name = (String) contestMap.get("Description");
        String id = contestMap.get("Id").toString();
        Integer numCandidates = (Integer) contestMap.get("VoteFor");
        Integer maxRanks = (Integer) contestMap.get("NumOfRanks");
        Contest newContest = new Contest(name, id, numCandidates, maxRanks);
        contests.put(id, newContest);
      }
    } catch (Exception exception) {
      Logger.severe("Error parsing contest manifest:\n%s", exception);
      contests = null;
    }
    return contests;
  }

  // returns map from ID to Description parsed from input file
  // PrecinctManifest.json and PrecinctPortionManifest.json use this structure
  private static Map<Integer, String> getPrecinctData(String precinctPath) {
    Map<Integer, String> precinctsById = new HashMap<>();
    try {
      HashMap json = JsonParser.readFromFile(precinctPath, HashMap.class);
      ArrayList precinctList = (ArrayList) json.get("List");
      for (Object precinctObject : precinctList) {
        HashMap precinctMap = (HashMap) precinctObject;
        String name = (String) precinctMap.get("Description");
        Integer id = (Integer) precinctMap.get("Id");
        precinctsById.put(id, name);
      }
    } catch (Exception exception) {
      Logger.severe("Error parsing precinct manifest:\n%s", exception);
      precinctsById = null;
    }
    return precinctsById;
  }

  // returns list of Candidate objects parsed from CandidateManifest.json
  private static List<Candidate> getCandidates(String candidatePath) {
    ArrayList<Candidate> candidates = new ArrayList<>();
    try {
      HashMap json = JsonParser.readFromFile(candidatePath, HashMap.class);
      ArrayList candidateList = (ArrayList) json.get("List");
      for (Object candidateObject : candidateList) {
        HashMap candidateMap = (HashMap) candidateObject;
        String name = (String) candidateMap.get("Description");
        Integer id = (Integer) candidateMap.get("Id");
        String code = id.toString();
        String contestId = candidateMap.get("ContestId").toString();
        Candidate newCandidate = new Candidate(name, code, contestId);
        candidates.add(newCandidate);
      }
    } catch (Exception exception) {
      Logger.severe("Error parsing candidate manifest:\n%s", exception);
      candidates = null;
    }
    return candidates;
  }

  @Override
  public String readerName() {
    return "Dominion";
  }

  Map<String, Contest> getContests() {
    return contests;
  }

  // parse CVR JSON for records matching the specified contestId into CastVoteRecord objects and add
  // them to the input list
  @Override
<<<<<<< HEAD
  void readCastVoteRecords(List<CastVoteRecord> castVoteRecords)
      throws CvrParseException, UnrecognizedCandidatesException {
=======
  void readCastVoteRecords(List<CastVoteRecord> castVoteRecords, Set<String> precinctIds)
      throws CvrParseException {
>>>>>>> 009a0752
    // read metadata files for precincts, precinct portions, contest, and candidates

    // Precinct data does not exist for earlier versions of Dominion (only precinct portion)
    // See rcv/reference/dominion/CVR export file format.pdf
    Path precinctPath = Paths.get(cvrPath, PRECINCT_MANIFEST);
    File precinctFile = precinctPath.toFile();
    if (precinctFile.exists()) {
      this.precincts = getPrecinctData(precinctPath.toString());
      if (this.precincts == null) {
        Logger.severe("No precinct data found!");
        throw new CvrParseException();
      }
    }
    Path precinctPortionPath = Paths.get(cvrPath, PRECINCT_PORTION_MANIFEST);
    this.precinctPortions = getPrecinctData(precinctPortionPath.toString());
    if (this.precinctPortions == null) {
      Logger.severe("No precinct portion data found!");
      throw new CvrParseException();
    }
    Path contestPath = Paths.get(cvrPath, CONTEST_MANIFEST);
    this.contests = parseContestData(contestPath.toString());
    if (this.contests == null) {
      Logger.severe("No contest data found!");
      throw new CvrParseException();
    }
    Path candidatePath = Paths.get(cvrPath, CANDIDATE_MANIFEST);
    this.candidates = getCandidates(candidatePath.toString());
    if (this.candidates == null) {
      Logger.severe("No candidate data found!");
      throw new CvrParseException();
    }
    // parse the cvr file(s)
    gatherCvrsForContest(castVoteRecords, source.getContestId());
    if (castVoteRecords.isEmpty()) {
      Logger.severe("No cast vote record data found!");
      throw new CvrParseException();
    }
  }

  @Override
  public void runAdditionalValidations(List<CastVoteRecord> castVoteRecords)
      throws CastVoteRecord.CvrParseException {
    validateNamesAreInContest(castVoteRecords);
  }

  private void validateNamesAreInContest(List<CastVoteRecord> castVoteRecords)
      throws CastVoteRecord.CvrParseException {
    // build a lookup map for candidates codes to optimize Cvr parsing
    Map<String, Set<String>> contestIdToCandidateNames = new HashMap<>();
    for (Candidate candidate : this.candidates) {
      Set<String> candidates;
      if (contestIdToCandidateNames.containsKey(candidate.getContestId())) {
        candidates = contestIdToCandidateNames.get(candidate.getContestId());
      } else {
        candidates = new HashSet<>();
      }
      candidates.add(config.getNameForCandidate(candidate.getCode()));
      contestIdToCandidateNames.put(candidate.getContestId(), candidates);
    }

    // Check each candidate exists in the contest
    for (CastVoteRecord cvr : castVoteRecords) {
      String contestId = cvr.getContestId();
      Set<String> candidates = contestIdToCandidateNames.get(contestId);
      if (candidates == null) {
        Logger.severe("Contest ID '%s' had no candidates!", contestId);
        throw new CastVoteRecord.CvrParseException();
      }

      for (Pair<Integer, CandidatesAtRanking> ranking : cvr.candidateRankings) {
        for (String candidateId : ranking.getValue()) {
          String candidateName = config.getNameForCandidate(candidateId);
          // Note: candidateId is replaced with Tabulator.UNDECLARED_WRITE_IN_OUTPUT_LABEL when
          // reading in the CVRs.
          if (candidateId.equals(Tabulator.UNDECLARED_WRITE_IN_OUTPUT_LABEL)) {
            continue;
          }
          if (!candidates.contains(candidateName)) {
            Logger.severe(
                "Candidate ID '%s' is not valid for contest '%s'!", candidateName, contestId);
            throw new CastVoteRecord.CvrParseException();
          }
        }
      }
    }
  }

  // parse the CVR file or files into a List of CastVoteRecords for tabulation
  private void gatherCvrsForContest(List<CastVoteRecord> castVoteRecords, String contestIdToLoad) {
    try {
      Path singleCvrPath = Paths.get(cvrPath, CVR_EXPORT);
      Path firstCvrPath = Paths.get(cvrPath, String.format(CVR_EXPORT_PATTERN, 0));
      if (singleCvrPath.toFile().exists()) {
        HashMap json = JsonParser.readFromFile(singleCvrPath.toString(), HashMap.class);
        parseCvrFile(json, castVoteRecords, contestIdToLoad);
      } else if (firstCvrPath.toFile().exists()) {
        int recordsParsed = 0;
        int recordsParsedAtLastLog = 0;
        int cvrSequence = 0;
        Path cvrFilePath = Paths.get(cvrPath, String.format(CVR_EXPORT_PATTERN, cvrSequence));
        while (cvrFilePath.toFile().exists()) {
          HashMap json = JsonParser.readFromFile(cvrFilePath.toString(), HashMap.class);
          recordsParsed += parseCvrFile(json, castVoteRecords, contestIdToLoad);
          if (recordsParsed - recordsParsedAtLastLog > 50000) {
            Logger.info("Parsed %d records from %d files", recordsParsed, cvrSequence);
            recordsParsedAtLastLog = recordsParsed;
          }
          cvrSequence++;
          cvrFilePath = Paths.get(cvrPath, String.format(CVR_EXPORT_PATTERN, cvrSequence));
        }
      } else {
        throw new FileNotFoundException(
            String.format(
                "Error parsing cast vote record: neither %s nor %s exists",
                singleCvrPath, firstCvrPath));
      }
    } catch (FileNotFoundException | CvrParseException exception) {
      Logger.severe("Error parsing cast vote record:\n%s", exception);
      castVoteRecords.clear();
    }
  }

  private int parseCvrFile(
      HashMap json, List<CastVoteRecord> castVoteRecords, String contestIdToLoad)
      throws CvrParseException {
    // top-level "Sessions" object contains a lists of Cvr objects from different tabulators
    ArrayList sessions = (ArrayList) json.get("Sessions");
    int recordsParsed = 0;
    // for each Cvr object extract various fields
    for (Object sessionObject : sessions) {
      HashMap session = (HashMap) sessionObject;
      // extract various ids
      String tabulatorId = session.get("TabulatorId").toString();
      String batchId = session.get("BatchId").toString();
      Integer recordId = (Integer) session.get("RecordId");
      String suppliedId = recordId.toString();
      // filter out records which are not current and replace them with adjudicated ones
      HashMap adjudicatedData = (HashMap) session.get("Original");
      boolean isCurrent = (boolean) adjudicatedData.get("IsCurrent");
      if (!isCurrent) {
        if (session.containsKey("Modified")) {
          adjudicatedData = (HashMap) session.get("Modified");
        } else {
          Logger.warning(
              "CVR has no adjudicated rankings, skipping: "
                  + "Tabulator ID: %s Batch ID: %s Record ID: %d",
              tabulatorId, batchId, recordId);
          continue;
        }
      }
      // validate precinct (may not exist for older data sets)
      Integer precinctId = (Integer) adjudicatedData.get("PrecinctId");
      if (precinctId != null
          && (this.precincts == null || !this.precincts.containsKey(precinctId))) {
        Logger.severe("Precinct ID \"%d\" from CVR not found in manifest data!", precinctId);
        throw new CvrParseException();
      }
      String precinct = this.precincts != null ? this.precincts.get(precinctId) : null;
      // validate precinct portion
      Integer precinctPortionId = (Integer) adjudicatedData.get("PrecinctPortionId");
      if (precinctPortionId != null && !this.precinctPortions.containsKey(precinctPortionId)) {
        Logger.severe(
            "Precinct portion ID \"%d\" from CVR not found in manifest data!", precinctPortionId);
        throw new CvrParseException();
      }
      String precinctPortion = this.precinctPortions.get(precinctPortionId);
      String ballotTypeId = adjudicatedData.get("BallotTypeId").toString();

      ArrayList cardsList;
      // sometimes there is a "Cards" object at this level
      if (adjudicatedData.containsKey("Cards")) {
        cardsList = (ArrayList) adjudicatedData.get("Cards");
      } else {
        ArrayList<HashMap> oneCardList = new ArrayList<>(1);
        oneCardList.add(adjudicatedData);
        cardsList = oneCardList;
      }

      for (Object cardObject : cardsList) {
        HashMap card = (HashMap) cardObject;
        ArrayList contests = (ArrayList) card.get("Contests");

        // each contest object is a cvr
        for (Object contestObject : contests) {
          HashMap contest = (HashMap) contestObject;
          String contestId = contest.get("Id").toString();
          // skip this CVR if it's not for the contest we're interested in
          if (!contestId.equals(contestIdToLoad)) {
            continue;
          }
          // validate contest id
          if (!this.contests.containsKey(contestId)) {
            Logger.severe("Unknown contest ID '%s' found while parsing CVR!", contestId);
            throw new CvrParseException();
          }
          ArrayList<Pair<Integer, String>> rankings = new ArrayList<>();
          // marks is an array of rankings
          ArrayList marks = (ArrayList) contest.get("Marks");
          for (Object rankingObject : marks) {
            HashMap rankingMap = (HashMap) rankingObject;
            // skip ambiguous rankings
            boolean isAmbiguous = (boolean) rankingMap.get("IsAmbiguous");
            if (isAmbiguous) {
              continue;
            }
            String dominionCandidateId = rankingMap.get("CandidateId").toString();
            if (dominionCandidateId.equals(source.getUndeclaredWriteInLabel())) {
              dominionCandidateId = Tabulator.UNDECLARED_WRITE_IN_OUTPUT_LABEL;
            }
            Integer rank = (Integer) rankingMap.get("Rank");
            Pair<Integer, String> ranking = new Pair<>(rank, dominionCandidateId);
            rankings.add(ranking);
          }
          // create the new cvr
          CastVoteRecord newCvr =
              new CastVoteRecord(
                  contestId,
                  tabulatorId,
                  batchId,
                  suppliedId,
                  precinct,
                  precinctPortion,
                  ballotTypeId,
                  rankings);
          castVoteRecords.add(newCvr);
        }
      }
      // provide some user feedback on the cvr count
      recordsParsed++;
      if (recordsParsed > 0 && recordsParsed % 50000 == 0) {
        Logger.info("Parsed %d cast vote records.", recordsParsed);
      }
    }
    return recordsParsed;
  }

  // Candidate data from a Dominion candidate manifest Json
  @SuppressWarnings({"FieldCanBeLocal", "unused", "RedundantSuppression"})
  static class Candidate {

    private final String name;
    private final String code;
    private final String contestId;

    Candidate(String name, String code, String contestId) {
      this.name = name;
      this.code = code;
      this.contestId = contestId;
    }

    public String getCode() {
      return code;
    }

    public String getContestId() {
      return contestId;
    }
  }

  // Contest data from a Dominion contest manifest Json
  @SuppressWarnings({"FieldCanBeLocal", "unused", "RedundantSuppression"})
  static class Contest {

    private final String name;
    private final String id;
    private final Integer numCandidates;
    private final Integer maxRanks;

    Contest(String name, String id, Integer numCandidates, Integer maxRanks) {
      this.name = name;
      this.id = id;
      this.numCandidates = numCandidates;
      this.maxRanks = maxRanks;
    }

    String getId() {
      return id;
    }

    Integer getMaxRanks() {
      return maxRanks;
    }
  }
}<|MERGE_RESOLUTION|>--- conflicted
+++ resolved
@@ -132,13 +132,8 @@
   // parse CVR JSON for records matching the specified contestId into CastVoteRecord objects and add
   // them to the input list
   @Override
-<<<<<<< HEAD
   void readCastVoteRecords(List<CastVoteRecord> castVoteRecords)
-      throws CvrParseException, UnrecognizedCandidatesException {
-=======
-  void readCastVoteRecords(List<CastVoteRecord> castVoteRecords, Set<String> precinctIds)
       throws CvrParseException {
->>>>>>> 009a0752
     // read metadata files for precincts, precinct portions, contest, and candidates
 
     // Precinct data does not exist for earlier versions of Dominion (only precinct portion)
